// Formatting top-level items - functions, structs, enums, traits, impls.

use std::borrow::Cow;
use std::cmp::{max, min, Ordering};

use regex::Regex;
use rustc_ast::visit;
use rustc_ast::{ast, ptr};
use rustc_span::{symbol, BytePos, Span, DUMMY_SP};

use crate::attr::filter_inline_attrs;
use crate::comment::{
    combine_strs_with_missing_comments, contains_comment, is_last_comment_block,
    recover_comment_removed, recover_missing_comment_in_span, rewrite_missing_comment,
    FindUncommented,
};
use crate::config::lists::*;
use crate::config::{BraceStyle, Config, IndentStyle, Version};
use crate::expr::{
    is_empty_block, is_simple_block_stmt, rewrite_assign_rhs, rewrite_assign_rhs_with,
    rewrite_assign_rhs_with_comments, RhsAssignKind, RhsTactics,
};
use crate::lists::{definitive_tactic, itemize_list, write_list, ListFormatting, Separator};
use crate::macros::{rewrite_macro, MacroPosition};
use crate::overflow;
use crate::rewrite::{Rewrite, RewriteContext};
use crate::shape::{Indent, Shape};
use crate::source_map::{LineRangeUtils, SpanUtils};
use crate::spanned::Spanned;
use crate::stmt::Stmt;
use crate::types::opaque_ty;
use crate::utils::*;
use crate::vertical::rewrite_with_alignment;
use crate::visitor::FmtVisitor;

const DEFAULT_VISIBILITY: ast::Visibility = ast::Visibility {
    kind: ast::VisibilityKind::Inherited,
    span: DUMMY_SP,
    tokens: None,
};

fn type_annotation_separator(config: &Config) -> &str {
    colon_spaces(config)
}

// Statements of the form
// let pat: ty = init;
impl Rewrite for ast::Local {
    fn rewrite(&self, context: &RewriteContext<'_>, shape: Shape) -> Option<String> {
        debug!(
            "Local::rewrite {:?} {} {:?}",
            self, shape.width, shape.indent
        );

        skip_out_of_file_lines_range!(context, self.span);

        if contains_skip(&self.attrs) || matches!(self.kind, ast::LocalKind::InitElse(..)) {
            return None;
        }

        let attrs_str = self.attrs.rewrite(context, shape)?;
        let mut result = if attrs_str.is_empty() {
            "let ".to_owned()
        } else {
            combine_strs_with_missing_comments(
                context,
                &attrs_str,
                "let ",
                mk_sp(
                    self.attrs.last().map(|a| a.span.hi()).unwrap(),
                    self.span.lo(),
                ),
                shape,
                false,
            )?
        };

        // 4 = "let ".len()
        let pat_shape = shape.offset_left(4)?;
        // 1 = ;
        let pat_shape = pat_shape.sub_width(1)?;
        let pat_str = self.pat.rewrite(context, pat_shape)?;
        result.push_str(&pat_str);

        // String that is placed within the assignment pattern and expression.
        let infix = {
            let mut infix = String::with_capacity(32);

            if let Some(ref ty) = self.ty {
                let separator = type_annotation_separator(context.config);
                let ty_shape = if pat_str.contains('\n') {
                    shape.with_max_width(context.config)
                } else {
                    shape
                }
                .offset_left(last_line_width(&result) + separator.len())?
                // 2 = ` =`
                .sub_width(2)?;

                let rewrite = ty.rewrite(context, ty_shape)?;

                infix.push_str(separator);
                infix.push_str(&rewrite);
            }

            if self.kind.init().is_some() {
                infix.push_str(" =");
            }

            infix
        };

        result.push_str(&infix);

        if let Some((init, _els)) = self.kind.init_else_opt() {
            // 1 = trailing semicolon;
            let nested_shape = shape.sub_width(1)?;

            result = rewrite_assign_rhs(
                context,
                result,
                init,
                &RhsAssignKind::Expr(&init.kind, init.span),
                nested_shape,
            )?;
            // todo else
        }

        result.push(';');
        Some(result)
    }
}

// FIXME convert to using rewrite style rather than visitor
// FIXME format modules in this style
#[allow(dead_code)]
#[derive(Debug)]
struct Item<'a> {
    unsafety: ast::Unsafe,
    abi: Cow<'static, str>,
    vis: Option<&'a ast::Visibility>,
    body: Vec<BodyElement<'a>>,
    span: Span,
}

impl<'a> Item<'a> {
    fn from_foreign_mod(fm: &'a ast::ForeignMod, span: Span, config: &Config) -> Item<'a> {
        Item {
            unsafety: fm.unsafety,
            abi: format_extern(
                ast::Extern::from_abi(fm.abi),
                config.force_explicit_abi(),
                true,
            ),
            vis: None,
            body: fm
                .items
                .iter()
                .map(|i| BodyElement::ForeignItem(i))
                .collect(),
            span,
        }
    }
}

#[derive(Debug)]
enum BodyElement<'a> {
    // Stmt(&'a ast::Stmt),
    // Field(&'a ast::ExprField),
    // Variant(&'a ast::Variant),
    // Item(&'a ast::Item),
    ForeignItem(&'a ast::ForeignItem),
}

/// Represents a fn's signature.
pub(crate) struct FnSig<'a> {
    decl: &'a ast::FnDecl,
    generics: &'a ast::Generics,
    ext: ast::Extern,
    is_async: Cow<'a, ast::Async>,
    constness: ast::Const,
    defaultness: ast::Defaultness,
    unsafety: ast::Unsafe,
    visibility: &'a ast::Visibility,
}

impl<'a> FnSig<'a> {
    pub(crate) fn from_method_sig(
        method_sig: &'a ast::FnSig,
        generics: &'a ast::Generics,
        visibility: &'a ast::Visibility,
    ) -> FnSig<'a> {
        FnSig {
            unsafety: method_sig.header.unsafety,
            is_async: Cow::Borrowed(&method_sig.header.asyncness),
            constness: method_sig.header.constness,
            defaultness: ast::Defaultness::Final,
            ext: method_sig.header.ext,
            decl: &*method_sig.decl,
            generics,
            visibility,
        }
    }

    pub(crate) fn from_fn_kind(
        fn_kind: &'a visit::FnKind<'_>,
        generics: &'a ast::Generics,
        decl: &'a ast::FnDecl,
        defaultness: ast::Defaultness,
    ) -> FnSig<'a> {
        match *fn_kind {
            visit::FnKind::Fn(fn_ctxt, _, fn_sig, vis, _) => match fn_ctxt {
                visit::FnCtxt::Assoc(..) => {
                    let mut fn_sig = FnSig::from_method_sig(fn_sig, generics, vis);
                    fn_sig.defaultness = defaultness;
                    fn_sig
                }
                _ => FnSig {
                    decl,
                    generics,
                    ext: fn_sig.header.ext,
                    constness: fn_sig.header.constness,
                    is_async: Cow::Borrowed(&fn_sig.header.asyncness),
                    defaultness,
                    unsafety: fn_sig.header.unsafety,
                    visibility: vis,
                },
            },
            _ => unreachable!(),
        }
    }

    fn to_str(&self, context: &RewriteContext<'_>) -> String {
        let mut result = String::with_capacity(128);
        // Vis defaultness constness unsafety abi.
        result.push_str(&*format_visibility(context, self.visibility));
        result.push_str(format_defaultness(self.defaultness));
        result.push_str(format_constness(self.constness));
        result.push_str(format_async(&self.is_async));
        result.push_str(format_unsafety(self.unsafety));
        result.push_str(&format_extern(
            self.ext,
            context.config.force_explicit_abi(),
            false,
        ));
        result
    }
}

impl<'a> FmtVisitor<'a> {
    fn format_item(&mut self, item: &Item<'_>) {
        self.buffer.push_str(format_unsafety(item.unsafety));
        self.buffer.push_str(&item.abi);

        let snippet = self.snippet(item.span);
        let brace_pos = snippet.find_uncommented("{").unwrap();

        self.push_str("{");
        if !item.body.is_empty() || contains_comment(&snippet[brace_pos..]) {
            // FIXME: this skips comments between the extern keyword and the opening
            // brace.
            self.last_pos = item.span.lo() + BytePos(brace_pos as u32 + 1);
            self.block_indent = self.block_indent.block_indent(self.config);

            if !item.body.is_empty() {
                for item in &item.body {
                    self.format_body_element(item);
                }
            }

            self.format_missing_no_indent(item.span.hi() - BytePos(1));
            self.block_indent = self.block_indent.block_unindent(self.config);
            let indent_str = self.block_indent.to_string(self.config);
            self.push_str(&indent_str);
        }

        self.push_str("}");
        self.last_pos = item.span.hi();
    }

    fn format_body_element(&mut self, element: &BodyElement<'_>) {
        match *element {
            BodyElement::ForeignItem(item) => self.format_foreign_item(item),
        }
    }

    pub(crate) fn format_foreign_mod(&mut self, fm: &ast::ForeignMod, span: Span) {
        let item = Item::from_foreign_mod(fm, span, self.config);
        self.format_item(&item);
    }

    fn format_foreign_item(&mut self, item: &ast::ForeignItem) {
        let rewrite = item.rewrite(&self.get_context(), self.shape());
        let hi = item.span.hi();
        let span = if item.attrs.is_empty() {
            item.span
        } else {
            mk_sp(item.attrs[0].span.lo(), hi)
        };
        self.push_rewrite(span, rewrite);
        self.last_pos = hi;
    }

    pub(crate) fn rewrite_fn_before_block(
        &mut self,
        indent: Indent,
        ident: symbol::Ident,
        fn_sig: &FnSig<'_>,
        span: Span,
    ) -> Option<(String, FnBraceStyle)> {
        let context = self.get_context();

        let mut fn_brace_style = newline_for_brace(self.config, &fn_sig.generics.where_clause);
        let (result, _, force_newline_brace) =
            rewrite_fn_base(&context, indent, ident, fn_sig, span, fn_brace_style)?;

        // 2 = ` {`
        if self.config.brace_style() == BraceStyle::AlwaysNextLine
            || force_newline_brace
            || last_line_width(&result) + 2 > self.shape().width
        {
            fn_brace_style = FnBraceStyle::NextLine
        }

        Some((result, fn_brace_style))
    }

    pub(crate) fn rewrite_required_fn(
        &mut self,
        indent: Indent,
        ident: symbol::Ident,
        sig: &ast::FnSig,
        vis: &ast::Visibility,
        generics: &ast::Generics,
        span: Span,
    ) -> Option<String> {
        // Drop semicolon or it will be interpreted as comment.
        let span = mk_sp(span.lo(), span.hi() - BytePos(1));
        let context = self.get_context();

        let (mut result, ends_with_comment, _) = rewrite_fn_base(
            &context,
            indent,
            ident,
            &FnSig::from_method_sig(sig, generics, vis),
            span,
            FnBraceStyle::None,
        )?;

        // If `result` ends with a comment, then remember to add a newline
        if ends_with_comment {
            result.push_str(&indent.to_string_with_newline(context.config));
        }

        // Re-attach semicolon
        result.push(';');

        Some(result)
    }

    pub(crate) fn single_line_fn(
        &self,
        fn_str: &str,
        block: &ast::Block,
        inner_attrs: Option<&[ast::Attribute]>,
    ) -> Option<String> {
        if fn_str.contains('\n') || inner_attrs.map_or(false, |a| !a.is_empty()) {
            return None;
        }

        let context = self.get_context();

        if self.config.empty_item_single_line()
            && is_empty_block(&context, block, None)
            && self.block_indent.width() + fn_str.len() + 3 <= self.config.max_width()
            && !last_line_contains_single_line_comment(fn_str)
        {
            return Some(format!("{} {{}}", fn_str));
        }

        if !self.config.fn_single_line() || !is_simple_block_stmt(&context, block, None) {
            return None;
        }

        let res = Stmt::from_ast_node(block.stmts.first()?, true)
            .rewrite(&self.get_context(), self.shape())?;

        let width = self.block_indent.width() + fn_str.len() + res.len() + 5;
        if !res.contains('\n') && width <= self.config.max_width() {
            Some(format!("{} {{ {} }}", fn_str, res))
        } else {
            None
        }
    }

    pub(crate) fn visit_static(&mut self, static_parts: &StaticParts<'_>) {
        let rewrite = rewrite_static(&self.get_context(), static_parts, self.block_indent);
        self.push_rewrite(static_parts.span, rewrite);
    }

    pub(crate) fn visit_struct(&mut self, struct_parts: &StructParts<'_>) {
        let is_tuple = match struct_parts.def {
            ast::VariantData::Tuple(..) => true,
            _ => false,
        };
        let rewrite = format_struct(&self.get_context(), struct_parts, self.block_indent, None)
            .map(|s| if is_tuple { s + ";" } else { s });
        self.push_rewrite(struct_parts.span, rewrite);
    }

    pub(crate) fn visit_enum(
        &mut self,
        ident: symbol::Ident,
        vis: &ast::Visibility,
        enum_def: &ast::EnumDef,
        generics: &ast::Generics,
        span: Span,
    ) {
        let enum_header =
            format_header(&self.get_context(), "enum ", ident, vis, self.block_indent);
        self.push_str(&enum_header);

        let enum_snippet = self.snippet(span);
        let brace_pos = enum_snippet.find_uncommented("{").unwrap();
        let body_start = span.lo() + BytePos(brace_pos as u32 + 1);
        let generics_str = format_generics(
            &self.get_context(),
            generics,
            self.config.brace_style(),
            if enum_def.variants.is_empty() {
                BracePos::ForceSameLine
            } else {
                BracePos::Auto
            },
            self.block_indent,
            // make a span that starts right after `enum Foo`
            mk_sp(ident.span.hi(), body_start),
            last_line_width(&enum_header),
        )
        .unwrap();
        self.push_str(&generics_str);

        self.last_pos = body_start;

        match self.format_variant_list(enum_def, body_start, span.hi()) {
            Some(ref s) if enum_def.variants.is_empty() => self.push_str(s),
            rw => {
                self.push_rewrite(mk_sp(body_start, span.hi()), rw);
                self.block_indent = self.block_indent.block_unindent(self.config);
            }
        }
    }

    // Format the body of an enum definition
    fn format_variant_list(
        &mut self,
        enum_def: &ast::EnumDef,
        body_lo: BytePos,
        body_hi: BytePos,
    ) -> Option<String> {
        if enum_def.variants.is_empty() {
            let mut buffer = String::with_capacity(128);
            // 1 = "}"
            let span = mk_sp(body_lo, body_hi - BytePos(1));
            format_empty_struct_or_tuple(
                &self.get_context(),
                span,
                self.block_indent,
                &mut buffer,
                "",
                "}",
            );
            return Some(buffer);
        }
        let mut result = String::with_capacity(1024);
        let original_offset = self.block_indent;
        self.block_indent = self.block_indent.block_indent(self.config);

        // If enum variants have discriminants, try to vertically align those,
        // provided the discrims are not shifted too much  to the right
        let align_threshold: usize = self.config.enum_discrim_align_threshold();
        let discr_ident_lens: Vec<usize> = enum_def
            .variants
            .iter()
            .filter(|var| var.disr_expr.is_some())
            .map(|var| rewrite_ident(&self.get_context(), var.ident).len())
            .collect();
        // cut the list at the point of longest discrim shorter than the threshold
        // All of the discrims under the threshold will get padded, and all above - left as is.
        let pad_discrim_ident_to = *discr_ident_lens
            .iter()
            .filter(|&l| *l <= align_threshold)
            .max()
            .unwrap_or(&0);

        let itemize_list_with = |one_line_width: usize| {
            itemize_list(
                self.snippet_provider,
                enum_def.variants.iter(),
                "}",
                ",",
                |f| {
                    if !f.attrs.is_empty() {
                        f.attrs[0].span.lo()
                    } else {
                        f.span.lo()
                    }
                },
                |f| f.span.hi(),
                |f| self.format_variant(f, one_line_width, pad_discrim_ident_to),
                body_lo,
                body_hi,
                false,
            )
            .collect()
        };
        let mut items: Vec<_> = itemize_list_with(self.config.struct_variant_width());

        // If one of the variants use multiple lines, use multi-lined formatting for all variants.
        let has_multiline_variant = items.iter().any(|item| item.inner_as_ref().contains('\n'));
        let has_single_line_variant = items.iter().any(|item| !item.inner_as_ref().contains('\n'));
        if has_multiline_variant && has_single_line_variant {
            items = itemize_list_with(0);
        }

        let shape = self.shape().sub_width(2)?;
        let fmt = ListFormatting::new(shape, self.config)
            .trailing_separator(self.config.trailing_comma())
            .preserve_newline(true);

        let list = write_list(&items, &fmt)?;
        result.push_str(&list);
        result.push_str(&original_offset.to_string_with_newline(self.config));
        result.push('}');
        Some(result)
    }

    // Variant of an enum.
    fn format_variant(
        &self,
        field: &ast::Variant,
        one_line_width: usize,
        pad_discrim_ident_to: usize,
    ) -> Option<String> {
        if contains_skip(&field.attrs) {
            let lo = field.attrs[0].span.lo();
            let span = mk_sp(lo, field.span.hi());
            return Some(self.snippet(span).to_owned());
        }

        let context = self.get_context();
        // 1 = ','
        let shape = self.shape().sub_width(1)?;
        let attrs_str = field.attrs.rewrite(&context, shape)?;
        let lo = field
            .attrs
            .last()
            .map_or(field.span.lo(), |attr| attr.span.hi());
        let span = mk_sp(lo, field.span.lo());

        let variant_body = match field.data {
            ast::VariantData::Tuple(..) | ast::VariantData::Struct(..) => format_struct(
                &context,
                &StructParts::from_variant(field),
                self.block_indent,
                Some(one_line_width),
            )?,
            ast::VariantData::Unit(..) => rewrite_ident(&context, field.ident).to_owned(),
        };

        let variant_body = if let Some(ref expr) = field.disr_expr {
            let lhs = format!("{:1$} =", variant_body, pad_discrim_ident_to);
            let ex = &*expr.value;
            rewrite_assign_rhs_with(
                &context,
                lhs,
                ex,
                shape,
                &RhsAssignKind::Expr(&ex.kind, ex.span),
                RhsTactics::AllowOverflow,
            )?
        } else {
            variant_body
        };

        combine_strs_with_missing_comments(&context, &attrs_str, &variant_body, span, shape, false)
    }

    fn visit_impl_items(&mut self, items: &[ptr::P<ast::AssocItem>]) {
        if self.get_context().config.reorder_impl_items() {
            type TyOpt = Option<ptr::P<ast::Ty>>;
            use crate::ast::AssocItemKind::*;
            let is_type = |ty: &TyOpt| opaque_ty(ty).is_none();
            let is_opaque = |ty: &TyOpt| opaque_ty(ty).is_some();
            let both_type = |l: &TyOpt, r: &TyOpt| is_type(l) && is_type(r);
            let both_opaque = |l: &TyOpt, r: &TyOpt| is_opaque(l) && is_opaque(r);
            let need_empty_line = |a: &ast::AssocItemKind, b: &ast::AssocItemKind| match (a, b) {
                (TyAlias(lty), TyAlias(rty))
                    if both_type(&lty.ty, &rty.ty) || both_opaque(&lty.ty, &rty.ty) =>
                {
                    false
                }
                (Const(..), Const(..)) => false,
                _ => true,
            };

            // Create visitor for each items, then reorder them.
            let mut buffer = vec![];
            for item in items {
                self.visit_impl_item(item);
                buffer.push((self.buffer.clone(), item.clone()));
                self.buffer.clear();
            }

            buffer.sort_by(|(_, a), (_, b)| match (&a.kind, &b.kind) {
                (TyAlias(lty), TyAlias(rty))
                    if both_type(&lty.ty, &rty.ty) || both_opaque(&lty.ty, &rty.ty) =>
                {
                    a.ident.as_str().cmp(&b.ident.as_str())
                }
                (Const(..), Const(..)) | (MacCall(..), MacCall(..)) => {
                    a.ident.as_str().cmp(&b.ident.as_str())
                }
                (Fn(..), Fn(..)) => a.span.lo().cmp(&b.span.lo()),
                (TyAlias(ty), _) if is_type(&ty.ty) => Ordering::Less,
                (_, TyAlias(ty)) if is_type(&ty.ty) => Ordering::Greater,
                (TyAlias(..), _) => Ordering::Less,
                (_, TyAlias(..)) => Ordering::Greater,
                (Const(..), _) => Ordering::Less,
                (_, Const(..)) => Ordering::Greater,
                (MacCall(..), _) => Ordering::Less,
                (_, MacCall(..)) => Ordering::Greater,
            });
            let mut prev_kind = None;
            for (buf, item) in buffer {
                // Make sure that there are at least a single empty line between
                // different impl items.
                if prev_kind
                    .as_ref()
                    .map_or(false, |prev_kind| need_empty_line(prev_kind, &item.kind))
                {
                    self.push_str("\n");
                }
                let indent_str = self.block_indent.to_string_with_newline(self.config);
                self.push_str(&indent_str);
                self.push_str(buf.trim());
                prev_kind = Some(item.kind.clone());
            }
        } else {
            for item in items {
                self.visit_impl_item(item);
            }
        }
    }
}

pub(crate) fn format_impl(
    context: &RewriteContext<'_>,
    item: &ast::Item,
    iimpl: &ast::Impl,
    offset: Indent,
) -> Option<String> {
    let ast::Impl {
        generics,
        self_ty,
        items,
        ..
    } = iimpl;
    let mut result = String::with_capacity(128);
    let ref_and_type = format_impl_ref_and_type(context, item, iimpl, offset)?;
    let sep = offset.to_string_with_newline(context.config);
    result.push_str(&ref_and_type);

    let where_budget = if result.contains('\n') {
        context.config.max_width()
    } else {
        context.budget(last_line_width(&result))
    };

    let mut option = WhereClauseOption::snuggled(&ref_and_type);
    let snippet = context.snippet(item.span);
    let open_pos = snippet.find_uncommented("{")? + 1;
    if !contains_comment(&snippet[open_pos..])
        && items.is_empty()
        && generics.where_clause.predicates.len() == 1
        && !result.contains('\n')
    {
        option.suppress_comma();
        option.snuggle();
        option.allow_single_line();
    }

    let missing_span = mk_sp(self_ty.span.hi(), item.span.hi());
    let where_span_end = context.snippet_provider.opt_span_before(missing_span, "{");
    let where_clause_str = rewrite_where_clause(
        context,
        &generics.where_clause,
        context.config.brace_style(),
        Shape::legacy(where_budget, offset.block_only()),
        false,
        "{",
        where_span_end,
        self_ty.span.hi(),
        option,
    )?;

    // If there is no where-clause, we may have missing comments between the trait name and
    // the opening brace.
    if generics.where_clause.predicates.is_empty() {
        if let Some(hi) = where_span_end {
            match recover_missing_comment_in_span(
                mk_sp(self_ty.span.hi(), hi),
                Shape::indented(offset, context.config),
                context,
                last_line_width(&result),
            ) {
                Some(ref missing_comment) if !missing_comment.is_empty() => {
                    result.push_str(missing_comment);
                }
                _ => (),
            }
        }
    }

    if is_impl_single_line(context, items.as_slice(), &result, &where_clause_str, item)? {
        result.push_str(&where_clause_str);
        if where_clause_str.contains('\n') || last_line_contains_single_line_comment(&result) {
            // if the where_clause contains extra comments AND
            // there is only one where-clause predicate
            // recover the suppressed comma in single line where_clause formatting
            if generics.where_clause.predicates.len() == 1 {
                result.push(',');
            }
            result.push_str(&format!("{}{{{}}}", sep, sep));
        } else {
            result.push_str(" {}");
        }
        return Some(result);
    }

    result.push_str(&where_clause_str);

    let need_newline = last_line_contains_single_line_comment(&result) || result.contains('\n');
    match context.config.brace_style() {
        _ if need_newline => result.push_str(&sep),
        BraceStyle::AlwaysNextLine => result.push_str(&sep),
        BraceStyle::PreferSameLine => result.push(' '),
        BraceStyle::SameLineWhere => {
            if !where_clause_str.is_empty() {
                result.push_str(&sep);
            } else {
                result.push(' ');
            }
        }
    }

    result.push('{');
    // this is an impl body snippet(impl SampleImpl { /* here */ })
    let lo = max(self_ty.span.hi(), generics.where_clause.span.hi());
    let snippet = context.snippet(mk_sp(lo, item.span.hi()));
    let open_pos = snippet.find_uncommented("{")? + 1;

    if !items.is_empty() || contains_comment(&snippet[open_pos..]) {
        let mut visitor = FmtVisitor::from_context(context);
        let item_indent = offset.block_only().block_indent(context.config);
        visitor.block_indent = item_indent;
        visitor.last_pos = lo + BytePos(open_pos as u32);

        visitor.visit_attrs(&item.attrs, ast::AttrStyle::Inner);
        visitor.visit_impl_items(items);

        visitor.format_missing(item.span.hi() - BytePos(1));

        let inner_indent_str = visitor.block_indent.to_string_with_newline(context.config);
        let outer_indent_str = offset.block_only().to_string_with_newline(context.config);

        result.push_str(&inner_indent_str);
        result.push_str(visitor.buffer.trim());
        result.push_str(&outer_indent_str);
    } else if need_newline || !context.config.empty_item_single_line() {
        result.push_str(&sep);
    }

    result.push('}');

    Some(result)
}

fn is_impl_single_line(
    context: &RewriteContext<'_>,
    items: &[ptr::P<ast::AssocItem>],
    result: &str,
    where_clause_str: &str,
    item: &ast::Item,
) -> Option<bool> {
    let snippet = context.snippet(item.span);
    let open_pos = snippet.find_uncommented("{")? + 1;

    Some(
        context.config.empty_item_single_line()
            && items.is_empty()
            && !result.contains('\n')
            && result.len() + where_clause_str.len() <= context.config.max_width()
            && !contains_comment(&snippet[open_pos..]),
    )
}

fn format_impl_ref_and_type(
    context: &RewriteContext<'_>,
    item: &ast::Item,
    iimpl: &ast::Impl,
    offset: Indent,
) -> Option<String> {
    let ast::Impl {
        unsafety,
        polarity,
        defaultness,
        constness,
        ref generics,
        of_trait: ref trait_ref,
        ref self_ty,
        ..
    } = *iimpl;
    let mut result = String::with_capacity(128);

    result.push_str(&format_visibility(context, &item.vis));
    result.push_str(format_defaultness(defaultness));
    result.push_str(format_unsafety(unsafety));

    let shape = if context.config.version() == Version::Two {
        Shape::indented(offset + last_line_width(&result), context.config)
    } else {
        generics_shape_from_config(
            context.config,
            Shape::indented(offset + last_line_width(&result), context.config),
            0,
        )?
    };
    let generics_str = rewrite_generics(context, "impl", generics, shape)?;
    result.push_str(&generics_str);
    result.push_str(format_constness_right(constness));

    let polarity_str = match polarity {
        ast::ImplPolarity::Negative(_) => "!",
        ast::ImplPolarity::Positive => "",
    };

    let polarity_overhead;
    let trait_ref_overhead;
    if let Some(ref trait_ref) = *trait_ref {
        let result_len = last_line_width(&result);
        result.push_str(&rewrite_trait_ref(
            context,
            trait_ref,
            offset,
            polarity_str,
            result_len,
        )?);
        polarity_overhead = 0; // already written
        trait_ref_overhead = " for".len();
    } else {
        polarity_overhead = polarity_str.len();
        trait_ref_overhead = 0;
    }

    // Try to put the self type in a single line.
    let curly_brace_overhead = if generics.where_clause.predicates.is_empty() {
        // If there is no where-clause adapt budget for type formatting to take space and curly
        // brace into account.
        match context.config.brace_style() {
            BraceStyle::AlwaysNextLine => 0,
            _ => 2,
        }
    } else {
        0
    };
    let used_space =
        last_line_width(&result) + polarity_overhead + trait_ref_overhead + curly_brace_overhead;
    // 1 = space before the type.
    let budget = context.budget(used_space + 1);
    if let Some(self_ty_str) = self_ty.rewrite(context, Shape::legacy(budget, offset)) {
        if !self_ty_str.contains('\n') {
            if trait_ref.is_some() {
                result.push_str(" for ");
            } else {
                result.push(' ');
                result.push_str(polarity_str);
            }
            result.push_str(&self_ty_str);
            return Some(result);
        }
    }

    // Couldn't fit the self type on a single line, put it on a new line.
    result.push('\n');
    // Add indentation of one additional tab.
    let new_line_offset = offset.block_indent(context.config);
    result.push_str(&new_line_offset.to_string(context.config));
    if trait_ref.is_some() {
        result.push_str("for ");
    } else {
        result.push_str(polarity_str);
    }
    let budget = context.budget(last_line_width(&result) + polarity_overhead);
    let type_offset = match context.config.indent_style() {
        IndentStyle::Visual => new_line_offset + trait_ref_overhead,
        IndentStyle::Block => new_line_offset,
    };
    result.push_str(&*self_ty.rewrite(context, Shape::legacy(budget, type_offset))?);
    Some(result)
}

fn rewrite_trait_ref(
    context: &RewriteContext<'_>,
    trait_ref: &ast::TraitRef,
    offset: Indent,
    polarity_str: &str,
    result_len: usize,
) -> Option<String> {
    // 1 = space between generics and trait_ref
    let used_space = 1 + polarity_str.len() + result_len;
    let shape = Shape::indented(offset + used_space, context.config);
    if let Some(trait_ref_str) = trait_ref.rewrite(context, shape) {
        if !trait_ref_str.contains('\n') {
            return Some(format!(" {}{}", polarity_str, trait_ref_str));
        }
    }
    // We could not make enough space for trait_ref, so put it on new line.
    let offset = offset.block_indent(context.config);
    let shape = Shape::indented(offset, context.config);
    let trait_ref_str = trait_ref.rewrite(context, shape)?;
    Some(format!(
        "{}{}{}",
        offset.to_string_with_newline(context.config),
        polarity_str,
        trait_ref_str
    ))
}

pub(crate) struct StructParts<'a> {
    prefix: &'a str,
    ident: symbol::Ident,
    vis: &'a ast::Visibility,
    def: &'a ast::VariantData,
    generics: Option<&'a ast::Generics>,
    span: Span,
}

impl<'a> StructParts<'a> {
    fn format_header(&self, context: &RewriteContext<'_>, offset: Indent) -> String {
        format_header(context, self.prefix, self.ident, self.vis, offset)
    }

    fn from_variant(variant: &'a ast::Variant) -> Self {
        StructParts {
            prefix: "",
            ident: variant.ident,
            vis: &DEFAULT_VISIBILITY,
            def: &variant.data,
            generics: None,
            span: variant.span,
        }
    }

    pub(crate) fn from_item(item: &'a ast::Item) -> Self {
        let (prefix, def, generics) = match item.kind {
            ast::ItemKind::Struct(ref def, ref generics) => ("struct ", def, generics),
            ast::ItemKind::Union(ref def, ref generics) => ("union ", def, generics),
            _ => unreachable!(),
        };
        StructParts {
            prefix,
            ident: item.ident,
            vis: &item.vis,
            def,
            generics: Some(generics),
            span: item.span,
        }
    }
}

fn format_struct(
    context: &RewriteContext<'_>,
    struct_parts: &StructParts<'_>,
    offset: Indent,
    one_line_width: Option<usize>,
) -> Option<String> {
    match *struct_parts.def {
        ast::VariantData::Unit(..) => format_unit_struct(context, struct_parts, offset),
        ast::VariantData::Tuple(ref fields, _) => {
            format_tuple_struct(context, struct_parts, fields, offset)
        }
        ast::VariantData::Struct(ref fields, _) => {
            format_struct_struct(context, struct_parts, fields, offset, one_line_width)
        }
    }
}

pub(crate) fn format_trait(
    context: &RewriteContext<'_>,
    item: &ast::Item,
    offset: Indent,
) -> Option<String> {
    if let ast::ItemKind::Trait(trait_kind) = &item.kind {
        let ast::Trait {
            is_auto,
            unsafety,
            ref generics,
            ref bounds,
            ref items,
        } = **trait_kind;
        let mut result = String::with_capacity(128);
        let header = format!(
            "{}{}{}trait ",
            format_visibility(context, &item.vis),
            format_unsafety(unsafety),
            format_auto(is_auto),
        );
        result.push_str(&header);

        let body_lo = context.snippet_provider.span_after(item.span, "{");

        let shape = Shape::indented(offset, context.config).offset_left(result.len())?;
        let generics_str =
            rewrite_generics(context, rewrite_ident(context, item.ident), generics, shape)?;
        result.push_str(&generics_str);

        // FIXME(#2055): rustfmt fails to format when there are comments between trait bounds.
        if !bounds.is_empty() {
            let ident_hi = context
                .snippet_provider
                .span_after(item.span, &item.ident.as_str());
            let bound_hi = bounds.last().unwrap().span().hi();
            let snippet = context.snippet(mk_sp(ident_hi, bound_hi));
            if contains_comment(snippet) {
                return None;
            }

            result = rewrite_assign_rhs_with(
                context,
                result + ":",
                bounds,
                shape,
                &RhsAssignKind::Bounds,
                RhsTactics::ForceNextLineWithoutIndent,
            )?;
        }

        // Rewrite where-clause.
        if !generics.where_clause.predicates.is_empty() {
            let where_on_new_line = context.config.indent_style() != IndentStyle::Block;

            let where_budget = context.budget(last_line_width(&result));
            let pos_before_where = if bounds.is_empty() {
                generics.where_clause.span.lo()
            } else {
                bounds[bounds.len() - 1].span().hi()
            };
            let option = WhereClauseOption::snuggled(&generics_str);
            let where_clause_str = rewrite_where_clause(
                context,
                &generics.where_clause,
                context.config.brace_style(),
                Shape::legacy(where_budget, offset.block_only()),
                where_on_new_line,
                "{",
                None,
                pos_before_where,
                option,
            )?;
            // If the where-clause cannot fit on the same line,
            // put the where-clause on a new line
            if !where_clause_str.contains('\n')
                && last_line_width(&result) + where_clause_str.len() + offset.width()
                    > context.config.comment_width()
            {
                let width = offset.block_indent + context.config.tab_spaces() - 1;
                let where_indent = Indent::new(0, width);
                result.push_str(&where_indent.to_string_with_newline(context.config));
            }
            result.push_str(&where_clause_str);
        } else {
            let item_snippet = context.snippet(item.span);
            if let Some(lo) = item_snippet.find('/') {
                // 1 = `{`
                let comment_hi = body_lo - BytePos(1);
                let comment_lo = item.span.lo() + BytePos(lo as u32);
                if comment_lo < comment_hi {
                    match recover_missing_comment_in_span(
                        mk_sp(comment_lo, comment_hi),
                        Shape::indented(offset, context.config),
                        context,
                        last_line_width(&result),
                    ) {
                        Some(ref missing_comment) if !missing_comment.is_empty() => {
                            result.push_str(missing_comment);
                        }
                        _ => (),
                    }
                }
            }
        }

        let block_span = mk_sp(generics.where_clause.span.hi(), item.span.hi());
        let snippet = context.snippet(block_span);
        let open_pos = snippet.find_uncommented("{")? + 1;

        match context.config.brace_style() {
            _ if last_line_contains_single_line_comment(&result)
                || last_line_width(&result) + 2 > context.budget(offset.width()) =>
            {
                result.push_str(&offset.to_string_with_newline(context.config));
            }
            _ if context.config.empty_item_single_line()
                && items.is_empty()
                && !result.contains('\n')
                && !contains_comment(&snippet[open_pos..]) =>
            {
                result.push_str(" {}");
                return Some(result);
            }
            BraceStyle::AlwaysNextLine => {
                result.push_str(&offset.to_string_with_newline(context.config));
            }
            BraceStyle::PreferSameLine => result.push(' '),
            BraceStyle::SameLineWhere => {
                if result.contains('\n')
                    || (!generics.where_clause.predicates.is_empty() && !items.is_empty())
                {
                    result.push_str(&offset.to_string_with_newline(context.config));
                } else {
                    result.push(' ');
                }
            }
        }
        result.push('{');

        let outer_indent_str = offset.block_only().to_string_with_newline(context.config);

        if !items.is_empty() || contains_comment(&snippet[open_pos..]) {
            let mut visitor = FmtVisitor::from_context(context);
            visitor.block_indent = offset.block_only().block_indent(context.config);
            visitor.last_pos = block_span.lo() + BytePos(open_pos as u32);

            for item in items {
                visitor.visit_trait_item(item);
            }

            visitor.format_missing(item.span.hi() - BytePos(1));

            let inner_indent_str = visitor.block_indent.to_string_with_newline(context.config);

            result.push_str(&inner_indent_str);
            result.push_str(visitor.buffer.trim());
            result.push_str(&outer_indent_str);
        } else if result.contains('\n') {
            result.push_str(&outer_indent_str);
        }

        result.push('}');
        Some(result)
    } else {
        unreachable!();
    }
}

pub(crate) struct TraitAliasBounds<'a> {
    generic_bounds: &'a ast::GenericBounds,
    generics: &'a ast::Generics,
}

impl<'a> Rewrite for TraitAliasBounds<'a> {
    fn rewrite(&self, context: &RewriteContext<'_>, shape: Shape) -> Option<String> {
        let generic_bounds_str = self.generic_bounds.rewrite(context, shape)?;

        let mut option = WhereClauseOption::new(true, WhereClauseSpace::None);
        option.allow_single_line();

        let where_str = rewrite_where_clause(
            context,
            &self.generics.where_clause,
            context.config.brace_style(),
            shape,
            false,
            ";",
            None,
            self.generics.where_clause.span.lo(),
            option,
        )?;

        let fits_single_line = !generic_bounds_str.contains('\n')
            && !where_str.contains('\n')
            && generic_bounds_str.len() + where_str.len() < shape.width;
        let space = if generic_bounds_str.is_empty() || where_str.is_empty() {
            Cow::from("")
        } else if fits_single_line {
            Cow::from(" ")
        } else {
            shape.indent.to_string_with_newline(context.config)
        };

        Some(format!("{}{}{}", generic_bounds_str, space, where_str))
    }
}

pub(crate) fn format_trait_alias(
    context: &RewriteContext<'_>,
    ident: symbol::Ident,
    vis: &ast::Visibility,
    generics: &ast::Generics,
    generic_bounds: &ast::GenericBounds,
    shape: Shape,
) -> Option<String> {
    let alias = rewrite_ident(context, ident);
    // 6 = "trait ", 2 = " ="
    let g_shape = shape.offset_left(6)?.sub_width(2)?;
    let generics_str = rewrite_generics(context, alias, generics, g_shape)?;
    let vis_str = format_visibility(context, vis);
    let lhs = format!("{}trait {} =", vis_str, generics_str);
    // 1 = ";"
    let trait_alias_bounds = TraitAliasBounds {
        generic_bounds,
        generics,
    };
    rewrite_assign_rhs(
        context,
        lhs,
        &trait_alias_bounds,
        &RhsAssignKind::Bounds,
        shape.sub_width(1)?,
    )
    .map(|s| s + ";")
}

fn format_unit_struct(
    context: &RewriteContext<'_>,
    p: &StructParts<'_>,
    offset: Indent,
) -> Option<String> {
    let header_str = format_header(context, p.prefix, p.ident, p.vis, offset);
    let generics_str = if let Some(generics) = p.generics {
        let hi = context.snippet_provider.span_before(p.span, ";");
        format_generics(
            context,
            generics,
            context.config.brace_style(),
            BracePos::None,
            offset,
            // make a span that starts right after `struct Foo`
            mk_sp(p.ident.span.hi(), hi),
            last_line_width(&header_str),
        )?
    } else {
        String::new()
    };
    Some(format!("{}{};", header_str, generics_str))
}

pub(crate) fn format_struct_struct(
    context: &RewriteContext<'_>,
    struct_parts: &StructParts<'_>,
    fields: &[ast::FieldDef],
    offset: Indent,
    one_line_width: Option<usize>,
) -> Option<String> {
    let mut result = String::with_capacity(1024);
    let span = struct_parts.span;

    let header_str = struct_parts.format_header(context, offset);
    result.push_str(&header_str);

    let header_hi = struct_parts.ident.span.hi();
    let body_lo = context.snippet_provider.span_after(span, "{");

    let generics_str = match struct_parts.generics {
        Some(g) => format_generics(
            context,
            g,
            context.config.brace_style(),
            if fields.is_empty() {
                BracePos::ForceSameLine
            } else {
                BracePos::Auto
            },
            offset,
            // make a span that starts right after `struct Foo`
            mk_sp(header_hi, body_lo),
            last_line_width(&result),
        )?,
        None => {
            // 3 = ` {}`, 2 = ` {`.
            let overhead = if fields.is_empty() { 3 } else { 2 };
            if (context.config.brace_style() == BraceStyle::AlwaysNextLine && !fields.is_empty())
                || context.config.max_width() < overhead + result.len()
            {
                format!("\n{}{{", offset.block_only().to_string(context.config))
            } else {
                " {".to_owned()
            }
        }
    };
    // 1 = `}`
    let overhead = if fields.is_empty() { 1 } else { 0 };
    let total_width = result.len() + generics_str.len() + overhead;
    if !generics_str.is_empty()
        && !generics_str.contains('\n')
        && total_width > context.config.max_width()
    {
        result.push('\n');
        result.push_str(&offset.to_string(context.config));
        result.push_str(generics_str.trim_start());
    } else {
        result.push_str(&generics_str);
    }

    if fields.is_empty() {
        let inner_span = mk_sp(body_lo, span.hi() - BytePos(1));
        format_empty_struct_or_tuple(context, inner_span, offset, &mut result, "", "}");
        return Some(result);
    }

    // 3 = ` ` and ` }`
    let one_line_budget = context.budget(result.len() + 3 + offset.width());
    let one_line_budget =
        one_line_width.map_or(0, |one_line_width| min(one_line_width, one_line_budget));

    let items_str = rewrite_with_alignment(
        fields,
        context,
        Shape::indented(offset.block_indent(context.config), context.config).sub_width(1)?,
        mk_sp(body_lo, span.hi()),
        one_line_budget,
    )?;

    if !items_str.contains('\n')
        && !result.contains('\n')
        && items_str.len() <= one_line_budget
        && !last_line_contains_single_line_comment(&items_str)
    {
        Some(format!("{} {} }}", result, items_str))
    } else {
        Some(format!(
            "{}\n{}{}\n{}}}",
            result,
            offset
                .block_indent(context.config)
                .to_string(context.config),
            items_str,
            offset.to_string(context.config)
        ))
    }
}

fn get_bytepos_after_visibility(vis: &ast::Visibility, default_span: Span) -> BytePos {
    match vis.kind {
        ast::VisibilityKind::Crate(..) | ast::VisibilityKind::Restricted { .. } => vis.span.hi(),
        _ => default_span.lo(),
    }
}

// Format tuple or struct without any fields. We need to make sure that the comments
// inside the delimiters are preserved.
fn format_empty_struct_or_tuple(
    context: &RewriteContext<'_>,
    span: Span,
    offset: Indent,
    result: &mut String,
    opener: &str,
    closer: &str,
) {
    // 3 = " {}" or "();"
    let used_width = last_line_used_width(result, offset.width()) + 3;
    if used_width > context.config.max_width() {
        result.push_str(&offset.to_string_with_newline(context.config))
    }
    result.push_str(opener);
    match rewrite_missing_comment(span, Shape::indented(offset, context.config), context) {
        Some(ref s) if s.is_empty() => (),
        Some(ref s) => {
            if !is_single_line(s) || first_line_contains_single_line_comment(s) {
                let nested_indent_str = offset
                    .block_indent(context.config)
                    .to_string_with_newline(context.config);
                result.push_str(&nested_indent_str);
            }
            result.push_str(s);
            if last_line_contains_single_line_comment(s) {
                result.push_str(&offset.to_string_with_newline(context.config));
            }
        }
        None => result.push_str(context.snippet(span)),
    }
    result.push_str(closer);
}

fn format_tuple_struct(
    context: &RewriteContext<'_>,
    struct_parts: &StructParts<'_>,
    fields: &[ast::FieldDef],
    offset: Indent,
) -> Option<String> {
    let mut result = String::with_capacity(1024);
    let span = struct_parts.span;

    let header_str = struct_parts.format_header(context, offset);
    result.push_str(&header_str);

    let body_lo = if fields.is_empty() {
        let lo = get_bytepos_after_visibility(struct_parts.vis, span);
        context
            .snippet_provider
            .span_after(mk_sp(lo, span.hi()), "(")
    } else {
        fields[0].span.lo()
    };
    let body_hi = if fields.is_empty() {
        context
            .snippet_provider
            .span_after(mk_sp(body_lo, span.hi()), ")")
    } else {
        // This is a dirty hack to work around a missing `)` from the span of the last field.
        let last_arg_span = fields[fields.len() - 1].span;
        context
            .snippet_provider
            .opt_span_after(mk_sp(last_arg_span.hi(), span.hi()), ")")
            .unwrap_or_else(|| last_arg_span.hi())
    };

    let where_clause_str = match struct_parts.generics {
        Some(generics) => {
            let budget = context.budget(last_line_width(&header_str));
            let shape = Shape::legacy(budget, offset);
            let generics_str = rewrite_generics(context, "", generics, shape)?;
            result.push_str(&generics_str);

            let where_budget = context.budget(last_line_width(&result));
            let option = WhereClauseOption::new(true, WhereClauseSpace::Newline);
            rewrite_where_clause(
                context,
                &generics.where_clause,
                context.config.brace_style(),
                Shape::legacy(where_budget, offset.block_only()),
                false,
                ";",
                None,
                body_hi,
                option,
            )?
        }
        None => "".to_owned(),
    };

    if fields.is_empty() {
        let body_hi = context
            .snippet_provider
            .span_before(mk_sp(body_lo, span.hi()), ")");
        let inner_span = mk_sp(body_lo, body_hi);
        format_empty_struct_or_tuple(context, inner_span, offset, &mut result, "(", ")");
    } else {
        let shape = Shape::indented(offset, context.config).sub_width(1)?;
        let lo = if let Some(generics) = struct_parts.generics {
            generics.span.hi()
        } else {
            struct_parts.ident.span.hi()
        };
        result = overflow::rewrite_with_parens(
            context,
            &result,
            fields.iter(),
            shape,
            mk_sp(lo, span.hi()),
            context.config.fn_call_width(),
            None,
        )?;
    }

    if !where_clause_str.is_empty()
        && !where_clause_str.contains('\n')
        && (result.contains('\n')
            || offset.block_indent + result.len() + where_clause_str.len() + 1
                > context.config.max_width())
    {
        // We need to put the where-clause on a new line, but we didn't
        // know that earlier, so the where-clause will not be indented properly.
        result.push('\n');
        result.push_str(
            &(offset.block_only() + (context.config.tab_spaces() - 1)).to_string(context.config),
        );
    }
    result.push_str(&where_clause_str);

    Some(result)
}

pub(crate) enum ItemVisitorKind<'a> {
    Item(&'a ast::Item),
    AssocTraitItem(&'a ast::AssocItem),
    AssocImplItem(&'a ast::AssocItem),
    ForeignItem(&'a ast::ForeignItem),
}

struct TyAliasRewriteInfo<'c, 'g>(
    &'c RewriteContext<'c>,
    Indent,
    &'g ast::Generics,
    symbol::Ident,
    Span,
);

pub(crate) fn rewrite_type_alias<'a, 'b>(
    ty_alias_kind: &ast::TyAlias,
    context: &RewriteContext<'a>,
    indent: Indent,
    visitor_kind: &ItemVisitorKind<'b>,
    span: Span,
) -> Option<String> {
    use ItemVisitorKind::*;

    let ast::TyAlias {
        defaultness,
        ref generics,
        ref bounds,
        ref ty,
    } = *ty_alias_kind;
<<<<<<< HEAD
    let ty_opt = ty.as_ref().map(|t| &**t);
=======
    let ty_opt = ty.as_ref();
>>>>>>> ec46ffd9
    let (ident, vis) = match visitor_kind {
        Item(i) => (i.ident, &i.vis),
        AssocTraitItem(i) | AssocImplItem(i) => (i.ident, &i.vis),
        ForeignItem(i) => (i.ident, &i.vis),
    };
    let rw_info = &TyAliasRewriteInfo(context, indent, generics, ident, span);
<<<<<<< HEAD

=======
    let op_ty = opaque_ty(ty);
>>>>>>> ec46ffd9
    // Type Aliases are formatted slightly differently depending on the context
    // in which they appear, whether they are opaque, and whether they are associated.
    // https://rustc-dev-guide.rust-lang.org/opaque-types-type-alias-impl-trait.html
    // https://github.com/rust-dev-tools/fmt-rfcs/blob/master/guide/items.md#type-aliases
<<<<<<< HEAD
    match (visitor_kind, ty_opt) {
        (Item(_), None) => {
            let op_ty = OpaqueType { bounds };
            rewrite_ty(rw_info, Some(bounds), Some(&op_ty), vis)
        }
        (Item(_), Some(ty)) => rewrite_ty(rw_info, Some(bounds), Some(&*ty), vis),
        (AssocImplItem(_), _) => {
            let result = if let Some(ast::Ty {
                kind: ast::TyKind::ImplTrait(_, ref bounds),
                ..
            }) = ty_opt
            {
                let op_ty = OpaqueType { bounds };
                rewrite_ty(rw_info, None, Some(&op_ty), &DEFAULT_VISIBILITY)
            } else {
                rewrite_ty(rw_info, None, ty.as_ref(), vis)
=======
    match (visitor_kind, &op_ty) {
        (Item(_) | AssocTraitItem(_) | ForeignItem(_), Some(ref op_bounds)) => {
            let op = OpaqueType { bounds: op_bounds };
            rewrite_ty(rw_info, Some(bounds), Some(&op), vis)
        }
        (Item(_) | AssocTraitItem(_) | ForeignItem(_), None) => {
            rewrite_ty(rw_info, Some(bounds), ty_opt, vis)
        }
        (AssocImplItem(_), _) => {
            let result = if let Some(ref op_bounds) = op_ty {
                let op = OpaqueType { bounds: op_bounds };
                rewrite_ty(rw_info, Some(bounds), Some(&op), &DEFAULT_VISIBILITY)
            } else {
                rewrite_ty(rw_info, Some(bounds), ty_opt, vis)
>>>>>>> ec46ffd9
            }?;
            match defaultness {
                ast::Defaultness::Default(..) => Some(format!("default {}", result)),
                _ => Some(result),
            }
        }
<<<<<<< HEAD
        (AssocTraitItem(_), _) | (ForeignItem(_), _) => {
            rewrite_ty(rw_info, Some(bounds), ty.as_ref(), vis)
        }
=======
>>>>>>> ec46ffd9
    }
}

fn rewrite_ty<R: Rewrite>(
    rw_info: &TyAliasRewriteInfo<'_, '_>,
    generic_bounds_opt: Option<&ast::GenericBounds>,
    rhs: Option<&R>,
    vis: &ast::Visibility,
) -> Option<String> {
    let mut result = String::with_capacity(128);
    let TyAliasRewriteInfo(context, indent, generics, ident, span) = *rw_info;
    result.push_str(&format!("{}type ", format_visibility(context, vis)));
    let ident_str = rewrite_ident(context, ident);

    if generics.params.is_empty() {
        result.push_str(ident_str)
    } else {
        // 2 = `= `
        let g_shape = Shape::indented(indent, context.config)
            .offset_left(result.len())?
            .sub_width(2)?;
        let generics_str = rewrite_generics(context, ident_str, generics, g_shape)?;
        result.push_str(&generics_str);
    }

    if let Some(bounds) = generic_bounds_opt {
        if !bounds.is_empty() {
            // 2 = `: `
            let shape = Shape::indented(indent, context.config).offset_left(result.len() + 2)?;
            let type_bounds = bounds.rewrite(context, shape).map(|s| format!(": {}", s))?;
            result.push_str(&type_bounds);
        }
    }

    let where_budget = context.budget(last_line_width(&result));
    let mut option = WhereClauseOption::snuggled(&result);
    if rhs.is_none() {
        option.suppress_comma();
    }
    let where_clause_str = rewrite_where_clause(
        context,
        &generics.where_clause,
        context.config.brace_style(),
        Shape::legacy(where_budget, indent),
        false,
        "=",
        None,
        generics.span.hi(),
        option,
    )?;
    result.push_str(&where_clause_str);

    if let Some(ty) = rhs {
        // If there's a where clause, add a newline before the assignment. Otherwise just add a
        // space.
        let has_where = !generics.where_clause.predicates.is_empty();
        if has_where {
            result.push_str(&indent.to_string_with_newline(context.config));
        } else {
            result.push(' ');
        }

        let comment_span = context
            .snippet_provider
            .opt_span_before(span, "=")
            .map(|op_lo| mk_sp(generics.where_clause.span.hi(), op_lo));

        let lhs = match comment_span {
            Some(comment_span)
                if contains_comment(context.snippet_provider.span_to_snippet(comment_span)?) =>
            {
                let comment_shape = if has_where {
                    Shape::indented(indent, context.config)
                } else {
                    Shape::indented(indent, context.config)
                        .block_left(context.config.tab_spaces())?
                };

                combine_strs_with_missing_comments(
                    context,
                    result.trim_end(),
                    "=",
                    comment_span,
                    comment_shape,
                    true,
                )?
            }
            _ => format!("{}=", result),
        };

        // 1 = `;`
        let shape = Shape::indented(indent, context.config).sub_width(1)?;
        rewrite_assign_rhs(context, lhs, &*ty, &RhsAssignKind::Ty, shape).map(|s| s + ";")
    } else {
        Some(format!("{};", result))
    }
}

fn type_annotation_spacing(config: &Config) -> (&str, &str) {
    (
        if config.space_before_colon() { " " } else { "" },
        if config.space_after_colon() { " " } else { "" },
    )
}

pub(crate) fn rewrite_struct_field_prefix(
    context: &RewriteContext<'_>,
    field: &ast::FieldDef,
) -> Option<String> {
    let vis = format_visibility(context, &field.vis);
    let type_annotation_spacing = type_annotation_spacing(context.config);
    Some(match field.ident {
        Some(name) => format!(
            "{}{}{}:",
            vis,
            rewrite_ident(context, name),
            type_annotation_spacing.0
        ),
        None => vis.to_string(),
    })
}

impl Rewrite for ast::FieldDef {
    fn rewrite(&self, context: &RewriteContext<'_>, shape: Shape) -> Option<String> {
        rewrite_struct_field(context, self, shape, 0)
    }
}

pub(crate) fn rewrite_struct_field(
    context: &RewriteContext<'_>,
    field: &ast::FieldDef,
    shape: Shape,
    lhs_max_width: usize,
) -> Option<String> {
    if contains_skip(&field.attrs) {
        return Some(context.snippet(field.span()).to_owned());
    }

    let type_annotation_spacing = type_annotation_spacing(context.config);
    let prefix = rewrite_struct_field_prefix(context, field)?;

    let attrs_str = field.attrs.rewrite(context, shape)?;
    let attrs_extendable = field.ident.is_none() && is_attributes_extendable(&attrs_str);
    let missing_span = if field.attrs.is_empty() {
        mk_sp(field.span.lo(), field.span.lo())
    } else {
        mk_sp(field.attrs.last().unwrap().span.hi(), field.span.lo())
    };
    let mut spacing = String::from(if field.ident.is_some() {
        type_annotation_spacing.1
    } else {
        ""
    });
    // Try to put everything on a single line.
    let attr_prefix = combine_strs_with_missing_comments(
        context,
        &attrs_str,
        &prefix,
        missing_span,
        shape,
        attrs_extendable,
    )?;
    let overhead = trimmed_last_line_width(&attr_prefix);
    let lhs_offset = lhs_max_width.saturating_sub(overhead);
    for _ in 0..lhs_offset {
        spacing.push(' ');
    }
    // In this extreme case we will be missing a space between an attribute and a field.
    if prefix.is_empty() && !attrs_str.is_empty() && attrs_extendable && spacing.is_empty() {
        spacing.push(' ');
    }
    let orig_ty = shape
        .offset_left(overhead + spacing.len())
        .and_then(|ty_shape| field.ty.rewrite(context, ty_shape));
    if let Some(ref ty) = orig_ty {
        if !ty.contains('\n') {
            return Some(attr_prefix + &spacing + ty);
        }
    }

    let is_prefix_empty = prefix.is_empty();
    // We must use multiline. We are going to put attributes and a field on different lines.
    let field_str = rewrite_assign_rhs(context, prefix, &*field.ty, &RhsAssignKind::Ty, shape)?;
    // Remove a leading white-space from `rewrite_assign_rhs()` when rewriting a tuple struct.
    let field_str = if is_prefix_empty {
        field_str.trim_start()
    } else {
        &field_str
    };
    combine_strs_with_missing_comments(context, &attrs_str, field_str, missing_span, shape, false)
}

pub(crate) struct StaticParts<'a> {
    prefix: &'a str,
    vis: &'a ast::Visibility,
    ident: symbol::Ident,
    ty: &'a ast::Ty,
    mutability: ast::Mutability,
    expr_opt: Option<&'a ptr::P<ast::Expr>>,
    defaultness: Option<ast::Defaultness>,
    span: Span,
}

impl<'a> StaticParts<'a> {
    pub(crate) fn from_item(item: &'a ast::Item) -> Self {
        let (defaultness, prefix, ty, mutability, expr) = match item.kind {
            ast::ItemKind::Static(ref ty, mutability, ref expr) => {
                (None, "static", ty, mutability, expr)
            }
            ast::ItemKind::Const(defaultness, ref ty, ref expr) => {
                (Some(defaultness), "const", ty, ast::Mutability::Not, expr)
            }
            _ => unreachable!(),
        };
        StaticParts {
            prefix,
            vis: &item.vis,
            ident: item.ident,
            ty,
            mutability,
            expr_opt: expr.as_ref(),
            defaultness,
            span: item.span,
        }
    }

    pub(crate) fn from_trait_item(ti: &'a ast::AssocItem) -> Self {
        let (defaultness, ty, expr_opt) = match ti.kind {
            ast::AssocItemKind::Const(defaultness, ref ty, ref expr_opt) => {
                (defaultness, ty, expr_opt)
            }
            _ => unreachable!(),
        };
        StaticParts {
            prefix: "const",
            vis: &ti.vis,
            ident: ti.ident,
            ty,
            mutability: ast::Mutability::Not,
            expr_opt: expr_opt.as_ref(),
            defaultness: Some(defaultness),
            span: ti.span,
        }
    }

    pub(crate) fn from_impl_item(ii: &'a ast::AssocItem) -> Self {
        let (defaultness, ty, expr) = match ii.kind {
            ast::AssocItemKind::Const(defaultness, ref ty, ref expr) => (defaultness, ty, expr),
            _ => unreachable!(),
        };
        StaticParts {
            prefix: "const",
            vis: &ii.vis,
            ident: ii.ident,
            ty,
            mutability: ast::Mutability::Not,
            expr_opt: expr.as_ref(),
            defaultness: Some(defaultness),
            span: ii.span,
        }
    }
}

fn rewrite_static(
    context: &RewriteContext<'_>,
    static_parts: &StaticParts<'_>,
    offset: Indent,
) -> Option<String> {
    let colon = colon_spaces(context.config);
    let mut prefix = format!(
        "{}{}{} {}{}{}",
        format_visibility(context, static_parts.vis),
        static_parts.defaultness.map_or("", format_defaultness),
        static_parts.prefix,
        format_mutability(static_parts.mutability),
        rewrite_ident(context, static_parts.ident),
        colon,
    );
    // 2 = " =".len()
    let ty_shape =
        Shape::indented(offset.block_only(), context.config).offset_left(prefix.len() + 2)?;
    let ty_str = match static_parts.ty.rewrite(context, ty_shape) {
        Some(ty_str) => ty_str,
        None => {
            if prefix.ends_with(' ') {
                prefix.pop();
            }
            let nested_indent = offset.block_indent(context.config);
            let nested_shape = Shape::indented(nested_indent, context.config);
            let ty_str = static_parts.ty.rewrite(context, nested_shape)?;
            format!(
                "{}{}",
                nested_indent.to_string_with_newline(context.config),
                ty_str
            )
        }
    };

    if let Some(expr) = static_parts.expr_opt {
        let comments_lo = context.snippet_provider.span_after(static_parts.span, "=");
        let expr_lo = expr.span.lo();
        let comments_span = mk_sp(comments_lo, expr_lo);

        let lhs = format!("{}{} =", prefix, ty_str);

        // 1 = ;
        let remaining_width = context.budget(offset.block_indent + 1);
        rewrite_assign_rhs_with_comments(
            context,
            &lhs,
            &**expr,
            Shape::legacy(remaining_width, offset.block_only()),
            &RhsAssignKind::Expr(&expr.kind, expr.span),
            RhsTactics::Default,
            comments_span,
            true,
        )
        .and_then(|res| recover_comment_removed(res, static_parts.span, context))
        .map(|s| if s.ends_with(';') { s } else { s + ";" })
    } else {
        Some(format!("{}{};", prefix, ty_str))
    }
}

// FIXME(calebcartwright) - This is a hack around a bug in the handling of TyKind::ImplTrait.
// This should be removed once that bug is resolved, with the type alias formatting using the
// defined Ty for the RHS directly.
// https://github.com/rust-lang/rustfmt/issues/4373
// https://github.com/rust-lang/rustfmt/issues/5027
struct OpaqueType<'a> {
    bounds: &'a ast::GenericBounds,
}

impl<'a> Rewrite for OpaqueType<'a> {
    fn rewrite(&self, context: &RewriteContext<'_>, shape: Shape) -> Option<String> {
        let shape = shape.offset_left(5)?; // `impl `
        self.bounds
            .rewrite(context, shape)
            .map(|s| format!("impl {}", s))
    }
}

impl Rewrite for ast::FnRetTy {
    fn rewrite(&self, context: &RewriteContext<'_>, shape: Shape) -> Option<String> {
        match *self {
            ast::FnRetTy::Default(_) => Some(String::new()),
            ast::FnRetTy::Ty(ref ty) => {
                if context.config.version() == Version::One
                    || context.config.indent_style() == IndentStyle::Visual
                {
                    let inner_width = shape.width.checked_sub(3)?;
                    return ty
                        .rewrite(context, Shape::legacy(inner_width, shape.indent + 3))
                        .map(|r| format!("-> {}", r));
                }

                ty.rewrite(context, shape.offset_left(3)?)
                    .map(|s| format!("-> {}", s))
            }
        }
    }
}

fn is_empty_infer(ty: &ast::Ty, pat_span: Span) -> bool {
    match ty.kind {
        ast::TyKind::Infer => ty.span.hi() == pat_span.hi(),
        _ => false,
    }
}

/// Recover any missing comments between the param and the type.
///
/// # Returns
///
/// A 2-len tuple with the comment before the colon in first position, and the comment after the
/// colon in second position.
fn get_missing_param_comments(
    context: &RewriteContext<'_>,
    pat_span: Span,
    ty_span: Span,
    shape: Shape,
) -> (String, String) {
    let missing_comment_span = mk_sp(pat_span.hi(), ty_span.lo());

    let span_before_colon = {
        let missing_comment_span_hi = context
            .snippet_provider
            .span_before(missing_comment_span, ":");
        mk_sp(pat_span.hi(), missing_comment_span_hi)
    };
    let span_after_colon = {
        let missing_comment_span_lo = context
            .snippet_provider
            .span_after(missing_comment_span, ":");
        mk_sp(missing_comment_span_lo, ty_span.lo())
    };

    let comment_before_colon = rewrite_missing_comment(span_before_colon, shape, context)
        .filter(|comment| !comment.is_empty())
        .map_or(String::new(), |comment| format!(" {}", comment));
    let comment_after_colon = rewrite_missing_comment(span_after_colon, shape, context)
        .filter(|comment| !comment.is_empty())
        .map_or(String::new(), |comment| format!("{} ", comment));
    (comment_before_colon, comment_after_colon)
}

impl Rewrite for ast::Param {
    fn rewrite(&self, context: &RewriteContext<'_>, shape: Shape) -> Option<String> {
        let param_attrs_result = self
            .attrs
            .rewrite(context, Shape::legacy(shape.width, shape.indent))?;
        // N.B. Doc comments aren't typically valid syntax, but could appear
        // in the presence of certain macros - https://github.com/rust-lang/rustfmt/issues/4936
        let (span, has_multiple_attr_lines, has_doc_comments) = if !self.attrs.is_empty() {
            let num_attrs = self.attrs.len();
            (
                mk_sp(self.attrs[num_attrs - 1].span.hi(), self.pat.span.lo()),
                param_attrs_result.contains('\n'),
                self.attrs.iter().any(|a| a.is_doc_comment()),
            )
        } else {
            (mk_sp(self.span.lo(), self.span.lo()), false, false)
        };

        if let Some(ref explicit_self) = self.to_self() {
            rewrite_explicit_self(
                context,
                explicit_self,
                &param_attrs_result,
                span,
                shape,
                has_multiple_attr_lines,
            )
        } else if is_named_param(self) {
            let param_name = &self
                .pat
                .rewrite(context, Shape::legacy(shape.width, shape.indent))?;
            let mut result = combine_strs_with_missing_comments(
                context,
                &param_attrs_result,
                param_name,
                span,
                shape,
                !has_multiple_attr_lines && !has_doc_comments,
            )?;

            if !is_empty_infer(&*self.ty, self.pat.span) {
                let (before_comment, after_comment) =
                    get_missing_param_comments(context, self.pat.span, self.ty.span, shape);
                result.push_str(&before_comment);
                result.push_str(colon_spaces(context.config));
                result.push_str(&after_comment);
                let overhead = last_line_width(&result);
                let max_width = shape.width.checked_sub(overhead)?;
                if let Some(ty_str) = self
                    .ty
                    .rewrite(context, Shape::legacy(max_width, shape.indent))
                {
                    result.push_str(&ty_str);
                } else {
                    result = combine_strs_with_missing_comments(
                        context,
                        &(param_attrs_result + &shape.to_string_with_newline(context.config)),
                        param_name,
                        span,
                        shape,
                        !has_multiple_attr_lines,
                    )?;
                    result.push_str(&before_comment);
                    result.push_str(colon_spaces(context.config));
                    result.push_str(&after_comment);
                    let overhead = last_line_width(&result);
                    let max_width = shape.width.checked_sub(overhead)?;
                    let ty_str = self
                        .ty
                        .rewrite(context, Shape::legacy(max_width, shape.indent))?;
                    result.push_str(&ty_str);
                }
            }

            Some(result)
        } else {
            self.ty.rewrite(context, shape)
        }
    }
}

fn rewrite_explicit_self(
    context: &RewriteContext<'_>,
    explicit_self: &ast::ExplicitSelf,
    param_attrs: &str,
    span: Span,
    shape: Shape,
    has_multiple_attr_lines: bool,
) -> Option<String> {
    match explicit_self.node {
        ast::SelfKind::Region(lt, m) => {
            let mut_str = format_mutability(m);
            match lt {
                Some(ref l) => {
                    let lifetime_str = l.rewrite(
                        context,
                        Shape::legacy(context.config.max_width(), Indent::empty()),
                    )?;
                    Some(combine_strs_with_missing_comments(
                        context,
                        param_attrs,
                        &format!("&{} {}self", lifetime_str, mut_str),
                        span,
                        shape,
                        !has_multiple_attr_lines,
                    )?)
                }
                None => Some(combine_strs_with_missing_comments(
                    context,
                    param_attrs,
                    &format!("&{}self", mut_str),
                    span,
                    shape,
                    !has_multiple_attr_lines,
                )?),
            }
        }
        ast::SelfKind::Explicit(ref ty, mutability) => {
            let type_str = ty.rewrite(
                context,
                Shape::legacy(context.config.max_width(), Indent::empty()),
            )?;

            Some(combine_strs_with_missing_comments(
                context,
                param_attrs,
                &format!("{}self: {}", format_mutability(mutability), type_str),
                span,
                shape,
                !has_multiple_attr_lines,
            )?)
        }
        ast::SelfKind::Value(mutability) => Some(combine_strs_with_missing_comments(
            context,
            param_attrs,
            &format!("{}self", format_mutability(mutability)),
            span,
            shape,
            !has_multiple_attr_lines,
        )?),
    }
}

pub(crate) fn span_lo_for_param(param: &ast::Param) -> BytePos {
    if param.attrs.is_empty() {
        if is_named_param(param) {
            param.pat.span.lo()
        } else {
            param.ty.span.lo()
        }
    } else {
        param.attrs[0].span.lo()
    }
}

pub(crate) fn span_hi_for_param(context: &RewriteContext<'_>, param: &ast::Param) -> BytePos {
    match param.ty.kind {
        ast::TyKind::Infer if context.snippet(param.ty.span) == "_" => param.ty.span.hi(),
        ast::TyKind::Infer if is_named_param(param) => param.pat.span.hi(),
        _ => param.ty.span.hi(),
    }
}

pub(crate) fn is_named_param(param: &ast::Param) -> bool {
    if let ast::PatKind::Ident(_, ident, _) = param.pat.kind {
        ident.name != symbol::kw::Empty
    } else {
        true
    }
}

#[derive(Copy, Clone, Debug, PartialEq, Eq)]
pub(crate) enum FnBraceStyle {
    SameLine,
    NextLine,
    None,
}

// Return type is (result, force_new_line_for_brace)
fn rewrite_fn_base(
    context: &RewriteContext<'_>,
    indent: Indent,
    ident: symbol::Ident,
    fn_sig: &FnSig<'_>,
    span: Span,
    fn_brace_style: FnBraceStyle,
) -> Option<(String, bool, bool)> {
    let mut force_new_line_for_brace = false;

    let where_clause = &fn_sig.generics.where_clause;

    let mut result = String::with_capacity(1024);
    result.push_str(&fn_sig.to_str(context));

    // fn foo
    result.push_str("fn ");

    // Generics.
    let overhead = if let FnBraceStyle::SameLine = fn_brace_style {
        // 4 = `() {`
        4
    } else {
        // 2 = `()`
        2
    };
    let used_width = last_line_used_width(&result, indent.width());
    let one_line_budget = context.budget(used_width + overhead);
    let shape = Shape {
        width: one_line_budget,
        indent,
        offset: used_width,
    };
    let fd = fn_sig.decl;
    let generics_str = rewrite_generics(
        context,
        rewrite_ident(context, ident),
        fn_sig.generics,
        shape,
    )?;
    result.push_str(&generics_str);

    let snuggle_angle_bracket = generics_str
        .lines()
        .last()
        .map_or(false, |l| l.trim_start().len() == 1);

    // Note that the width and indent don't really matter, we'll re-layout the
    // return type later anyway.
    let ret_str = fd
        .output
        .rewrite(context, Shape::indented(indent, context.config))?;

    let multi_line_ret_str = ret_str.contains('\n');
    let ret_str_len = if multi_line_ret_str { 0 } else { ret_str.len() };

    // Params.
    let (one_line_budget, multi_line_budget, mut param_indent) = compute_budgets_for_params(
        context,
        &result,
        indent,
        ret_str_len,
        fn_brace_style,
        multi_line_ret_str,
    )?;

    debug!(
        "rewrite_fn_base: one_line_budget: {}, multi_line_budget: {}, param_indent: {:?}",
        one_line_budget, multi_line_budget, param_indent
    );

    result.push('(');
    // Check if vertical layout was forced.
    if one_line_budget == 0
        && !snuggle_angle_bracket
        && context.config.indent_style() == IndentStyle::Visual
    {
        result.push_str(&param_indent.to_string_with_newline(context.config));
    }

<<<<<<< HEAD
=======
    // Skip `pub(crate)`.
    let lo_after_visibility = get_bytepos_after_visibility(fn_sig.visibility, span);
    // A conservative estimation, the goal is to be over all parens in generics
    let params_start = fn_sig
        .generics
        .params
        .last()
        .map_or(lo_after_visibility, |param| param.span().hi());
>>>>>>> ec46ffd9
    let params_end = if fd.inputs.is_empty() {
        context
            .snippet_provider
            .span_after(mk_sp(fn_sig.generics.span.hi(), span.hi()), ")")
    } else {
        let last_span = mk_sp(fd.inputs[fd.inputs.len() - 1].span().hi(), span.hi());
        context.snippet_provider.span_after(last_span, ")")
    };
    let params_span = mk_sp(
        context
            .snippet_provider
            .span_after(mk_sp(fn_sig.generics.span.hi(), span.hi()), "("),
        params_end,
    );
    let param_str = rewrite_params(
        context,
        &fd.inputs,
        one_line_budget,
        multi_line_budget,
        indent,
        param_indent,
        params_span,
        fd.c_variadic(),
    )?;

    let put_params_in_block = match context.config.indent_style() {
        IndentStyle::Block => param_str.contains('\n') || param_str.len() > one_line_budget,
        _ => false,
    } && !fd.inputs.is_empty();

    let mut params_last_line_contains_comment = false;
    let mut no_params_and_over_max_width = false;

    if put_params_in_block {
        param_indent = indent.block_indent(context.config);
        result.push_str(&param_indent.to_string_with_newline(context.config));
        result.push_str(&param_str);
        result.push_str(&indent.to_string_with_newline(context.config));
        result.push(')');
    } else {
        result.push_str(&param_str);
        let used_width = last_line_used_width(&result, indent.width()) + first_line_width(&ret_str);
        // Put the closing brace on the next line if it overflows the max width.
        // 1 = `)`
        let closing_paren_overflow_max_width =
            fd.inputs.is_empty() && used_width + 1 > context.config.max_width();
        // If the last line of params contains comment, we cannot put the closing paren
        // on the same line.
        params_last_line_contains_comment = param_str
            .lines()
            .last()
            .map_or(false, |last_line| last_line.contains("//"));

        if context.config.version() == Version::Two {
            if closing_paren_overflow_max_width {
                result.push(')');
                result.push_str(&indent.to_string_with_newline(context.config));
                no_params_and_over_max_width = true;
            } else if params_last_line_contains_comment {
                result.push_str(&indent.to_string_with_newline(context.config));
                result.push(')');
                no_params_and_over_max_width = true;
            } else {
                result.push(')');
            }
        } else {
            if closing_paren_overflow_max_width || params_last_line_contains_comment {
                result.push_str(&indent.to_string_with_newline(context.config));
            }
            result.push(')');
        }
    }

    // Return type.
    if let ast::FnRetTy::Ty(..) = fd.output {
        let ret_should_indent = match context.config.indent_style() {
            // If our params are block layout then we surely must have space.
            IndentStyle::Block if put_params_in_block || fd.inputs.is_empty() => false,
            _ if params_last_line_contains_comment => false,
            _ if result.contains('\n') || multi_line_ret_str => true,
            _ => {
                // If the return type would push over the max width, then put the return type on
                // a new line. With the +1 for the signature length an additional space between
                // the closing parenthesis of the param and the arrow '->' is considered.
                let mut sig_length = result.len() + indent.width() + ret_str_len + 1;

                // If there is no where-clause, take into account the space after the return type
                // and the brace.
                if where_clause.predicates.is_empty() {
                    sig_length += 2;
                }

                sig_length > context.config.max_width()
            }
        };
        let ret_shape = if ret_should_indent {
            if context.config.version() == Version::One
                || context.config.indent_style() == IndentStyle::Visual
            {
                let indent = if param_str.is_empty() {
                    // Aligning with non-existent params looks silly.
                    force_new_line_for_brace = true;
                    indent + 4
                } else {
                    // FIXME: we might want to check that using the param indent
                    // doesn't blow our budget, and if it does, then fallback to
                    // the where-clause indent.
                    param_indent
                };

                result.push_str(&indent.to_string_with_newline(context.config));
                Shape::indented(indent, context.config)
            } else {
                let mut ret_shape = Shape::indented(indent, context.config);
                if param_str.is_empty() {
                    // Aligning with non-existent params looks silly.
                    force_new_line_for_brace = true;
                    ret_shape = if context.use_block_indent() {
                        ret_shape.offset_left(4).unwrap_or(ret_shape)
                    } else {
                        ret_shape.indent = ret_shape.indent + 4;
                        ret_shape
                    };
                }

                result.push_str(&ret_shape.indent.to_string_with_newline(context.config));
                ret_shape
            }
        } else {
            if context.config.version() == Version::Two {
                if !param_str.is_empty() || !no_params_and_over_max_width {
                    result.push(' ');
                }
            } else {
                result.push(' ');
            }

            let ret_shape = Shape::indented(indent, context.config);
            ret_shape
                .offset_left(last_line_width(&result))
                .unwrap_or(ret_shape)
        };

        if multi_line_ret_str || ret_should_indent {
            // Now that we know the proper indent and width, we need to
            // re-layout the return type.
            let ret_str = fd.output.rewrite(context, ret_shape)?;
            result.push_str(&ret_str);
        } else {
            result.push_str(&ret_str);
        }

        // Comment between return type and the end of the decl.
        let snippet_lo = fd.output.span().hi();
        if where_clause.predicates.is_empty() {
            let snippet_hi = span.hi();
            let snippet = context.snippet(mk_sp(snippet_lo, snippet_hi));
            // Try to preserve the layout of the original snippet.
            let original_starts_with_newline = snippet
                .find(|c| c != ' ')
                .map_or(false, |i| starts_with_newline(&snippet[i..]));
            let original_ends_with_newline = snippet
                .rfind(|c| c != ' ')
                .map_or(false, |i| snippet[i..].ends_with('\n'));
            let snippet = snippet.trim();
            if !snippet.is_empty() {
                result.push(if original_starts_with_newline {
                    '\n'
                } else {
                    ' '
                });
                result.push_str(snippet);
                if original_ends_with_newline {
                    force_new_line_for_brace = true;
                }
            }
        }
    }

    let pos_before_where = match fd.output {
        ast::FnRetTy::Default(..) => params_span.hi(),
        ast::FnRetTy::Ty(ref ty) => ty.span.hi(),
    };

    let is_params_multi_lined = param_str.contains('\n');

    let space = if put_params_in_block && ret_str.is_empty() {
        WhereClauseSpace::Space
    } else {
        WhereClauseSpace::Newline
    };
    let mut option = WhereClauseOption::new(fn_brace_style == FnBraceStyle::None, space);
    if is_params_multi_lined {
        option.veto_single_line();
    }
    let where_clause_str = rewrite_where_clause(
        context,
        where_clause,
        context.config.brace_style(),
        Shape::indented(indent, context.config),
        true,
        "{",
        Some(span.hi()),
        pos_before_where,
        option,
    )?;
    // If there are neither where-clause nor return type, we may be missing comments between
    // params and `{`.
    if where_clause_str.is_empty() {
        if let ast::FnRetTy::Default(ret_span) = fd.output {
            match recover_missing_comment_in_span(
                mk_sp(params_span.hi(), ret_span.hi()),
                shape,
                context,
                last_line_width(&result),
            ) {
                Some(ref missing_comment) if !missing_comment.is_empty() => {
                    result.push_str(missing_comment);
                    force_new_line_for_brace = true;
                }
                _ => (),
            }
        }
    }

    result.push_str(&where_clause_str);

    let ends_with_comment = last_line_contains_single_line_comment(&result);
    force_new_line_for_brace |= ends_with_comment;
    force_new_line_for_brace |=
        is_params_multi_lined && context.config.where_single_line() && !where_clause_str.is_empty();
    Some((result, ends_with_comment, force_new_line_for_brace))
}

/// Kind of spaces to put before `where`.
#[derive(Copy, Clone)]
enum WhereClauseSpace {
    /// A single space.
    Space,
    /// A new line.
    Newline,
    /// Nothing.
    None,
}

#[derive(Copy, Clone)]
struct WhereClauseOption {
    suppress_comma: bool, // Force no trailing comma
    snuggle: WhereClauseSpace,
    allow_single_line: bool, // Try single line where-clause instead of vertical layout
    veto_single_line: bool,  // Disallow a single-line where-clause.
}

impl WhereClauseOption {
    fn new(suppress_comma: bool, snuggle: WhereClauseSpace) -> WhereClauseOption {
        WhereClauseOption {
            suppress_comma,
            snuggle,
            allow_single_line: false,
            veto_single_line: false,
        }
    }

    fn snuggled(current: &str) -> WhereClauseOption {
        WhereClauseOption {
            suppress_comma: false,
            snuggle: if last_line_width(current) == 1 {
                WhereClauseSpace::Space
            } else {
                WhereClauseSpace::Newline
            },
            allow_single_line: false,
            veto_single_line: false,
        }
    }

    fn suppress_comma(&mut self) {
        self.suppress_comma = true
    }

    fn allow_single_line(&mut self) {
        self.allow_single_line = true
    }

    fn snuggle(&mut self) {
        self.snuggle = WhereClauseSpace::Space
    }

    fn veto_single_line(&mut self) {
        self.veto_single_line = true;
    }
}

fn rewrite_params(
    context: &RewriteContext<'_>,
    params: &[ast::Param],
    one_line_budget: usize,
    multi_line_budget: usize,
    indent: Indent,
    param_indent: Indent,
    span: Span,
    variadic: bool,
) -> Option<String> {
    if params.is_empty() {
        let comment = context
            .snippet(mk_sp(
                span.lo(),
                // to remove ')'
                span.hi() - BytePos(1),
            ))
            .trim();
        return Some(comment.to_owned());
    }
    let param_items: Vec<_> = itemize_list(
        context.snippet_provider,
        params.iter(),
        ")",
        ",",
        |param| span_lo_for_param(param),
        |param| param.ty.span.hi(),
        |param| {
            param
                .rewrite(context, Shape::legacy(multi_line_budget, param_indent))
                .or_else(|| Some(context.snippet(param.span()).to_owned()))
        },
        span.lo(),
        span.hi(),
        false,
    )
    .collect();

    let tactic = definitive_tactic(
        &param_items,
        context
            .config
            .fn_args_layout()
            .to_list_tactic(param_items.len()),
        Separator::Comma,
        one_line_budget,
    );
    let budget = match tactic {
        DefinitiveListTactic::Horizontal => one_line_budget,
        _ => multi_line_budget,
    };
    let indent = match context.config.indent_style() {
        IndentStyle::Block => indent.block_indent(context.config),
        IndentStyle::Visual => param_indent,
    };
    let trailing_separator = if variadic {
        SeparatorTactic::Never
    } else {
        match context.config.indent_style() {
            IndentStyle::Block => context.config.trailing_comma(),
            IndentStyle::Visual => SeparatorTactic::Never,
        }
    };
    let fmt = ListFormatting::new(Shape::legacy(budget, indent), context.config)
        .tactic(tactic)
        .trailing_separator(trailing_separator)
        .ends_with_newline(tactic.ends_with_newline(context.config.indent_style()))
        .preserve_newline(true);
    write_list(&param_items, &fmt)
}

fn compute_budgets_for_params(
    context: &RewriteContext<'_>,
    result: &str,
    indent: Indent,
    ret_str_len: usize,
    fn_brace_style: FnBraceStyle,
    force_vertical_layout: bool,
) -> Option<(usize, usize, Indent)> {
    debug!(
        "compute_budgets_for_params {} {:?}, {}, {:?}",
        result.len(),
        indent,
        ret_str_len,
        fn_brace_style,
    );
    // Try keeping everything on the same line.
    if !result.contains('\n') && !force_vertical_layout {
        // 2 = `()`, 3 = `() `, space is before ret_string.
        let overhead = if ret_str_len == 0 { 2 } else { 3 };
        let mut used_space = indent.width() + result.len() + ret_str_len + overhead;
        match fn_brace_style {
            FnBraceStyle::None => used_space += 1,     // 1 = `;`
            FnBraceStyle::SameLine => used_space += 2, // 2 = `{}`
            FnBraceStyle::NextLine => (),
        }
        let one_line_budget = context.budget(used_space);

        if one_line_budget > 0 {
            // 4 = "() {".len()
            let (indent, multi_line_budget) = match context.config.indent_style() {
                IndentStyle::Block => {
                    let indent = indent.block_indent(context.config);
                    (indent, context.budget(indent.width() + 1))
                }
                IndentStyle::Visual => {
                    let indent = indent + result.len() + 1;
                    let multi_line_overhead = match fn_brace_style {
                        FnBraceStyle::SameLine => 4,
                        _ => 2,
                    } + indent.width();
                    (indent, context.budget(multi_line_overhead))
                }
            };

            return Some((one_line_budget, multi_line_budget, indent));
        }
    }

    // Didn't work. we must force vertical layout and put params on a newline.
    let new_indent = indent.block_indent(context.config);
    let used_space = match context.config.indent_style() {
        // 1 = `,`
        IndentStyle::Block => new_indent.width() + 1,
        // Account for `)` and possibly ` {`.
        IndentStyle::Visual => new_indent.width() + if ret_str_len == 0 { 1 } else { 3 },
    };
    Some((0, context.budget(used_space), new_indent))
}

fn newline_for_brace(config: &Config, where_clause: &ast::WhereClause) -> FnBraceStyle {
    let predicate_count = where_clause.predicates.len();

    if config.where_single_line() && predicate_count == 1 {
        return FnBraceStyle::SameLine;
    }
    let brace_style = config.brace_style();

    let use_next_line = brace_style == BraceStyle::AlwaysNextLine
        || (brace_style == BraceStyle::SameLineWhere && predicate_count > 0);
    if use_next_line {
        FnBraceStyle::NextLine
    } else {
        FnBraceStyle::SameLine
    }
}

fn rewrite_generics(
    context: &RewriteContext<'_>,
    ident: &str,
    generics: &ast::Generics,
    shape: Shape,
) -> Option<String> {
    // FIXME: convert bounds to where-clauses where they get too big or if
    // there is a where-clause at all.

    if generics.params.is_empty() {
        return Some(ident.to_owned());
    }

    let params = generics.params.iter();
    overflow::rewrite_with_angle_brackets(context, ident, params, shape, generics.span)
}

fn generics_shape_from_config(config: &Config, shape: Shape, offset: usize) -> Option<Shape> {
    match config.indent_style() {
        IndentStyle::Visual => shape.visual_indent(1 + offset).sub_width(offset + 2),
        IndentStyle::Block => {
            // 1 = ","
            shape
                .block()
                .block_indent(config.tab_spaces())
                .with_max_width(config)
                .sub_width(1)
        }
    }
}

fn rewrite_where_clause_rfc_style(
    context: &RewriteContext<'_>,
    where_clause: &ast::WhereClause,
    shape: Shape,
    terminator: &str,
    span_end: Option<BytePos>,
    span_end_before_where: BytePos,
    where_clause_option: WhereClauseOption,
) -> Option<String> {
    let (where_keyword, allow_single_line) = rewrite_where_keyword(
        context,
        where_clause,
        shape,
        span_end_before_where,
        where_clause_option,
    )?;

    // 1 = `,`
    let clause_shape = shape
        .block()
        .with_max_width(context.config)
        .block_left(context.config.tab_spaces())?
        .sub_width(1)?;
    let force_single_line = context.config.where_single_line()
        && where_clause.predicates.len() == 1
        && !where_clause_option.veto_single_line;

    let preds_str = rewrite_bounds_on_where_clause(
        context,
        where_clause,
        clause_shape,
        terminator,
        span_end,
        where_clause_option,
        force_single_line,
    )?;

    // 6 = `where `
    let clause_sep =
        if allow_single_line && !preds_str.contains('\n') && 6 + preds_str.len() <= shape.width
            || force_single_line
        {
            Cow::from(" ")
        } else {
            clause_shape.indent.to_string_with_newline(context.config)
        };

    Some(format!("{}{}{}", where_keyword, clause_sep, preds_str))
}

/// Rewrite `where` and comment around it.
fn rewrite_where_keyword(
    context: &RewriteContext<'_>,
    where_clause: &ast::WhereClause,
    shape: Shape,
    span_end_before_where: BytePos,
    where_clause_option: WhereClauseOption,
) -> Option<(String, bool)> {
    let block_shape = shape.block().with_max_width(context.config);
    // 1 = `,`
    let clause_shape = block_shape
        .block_left(context.config.tab_spaces())?
        .sub_width(1)?;

    let comment_separator = |comment: &str, shape: Shape| {
        if comment.is_empty() {
            Cow::from("")
        } else {
            shape.indent.to_string_with_newline(context.config)
        }
    };

    let (span_before, span_after) =
        missing_span_before_after_where(span_end_before_where, where_clause);
    let (comment_before, comment_after) =
        rewrite_comments_before_after_where(context, span_before, span_after, shape)?;

    let starting_newline = match where_clause_option.snuggle {
        WhereClauseSpace::Space if comment_before.is_empty() => Cow::from(" "),
        WhereClauseSpace::None => Cow::from(""),
        _ => block_shape.indent.to_string_with_newline(context.config),
    };

    let newline_before_where = comment_separator(&comment_before, shape);
    let newline_after_where = comment_separator(&comment_after, clause_shape);
    let result = format!(
        "{}{}{}where{}{}",
        starting_newline, comment_before, newline_before_where, newline_after_where, comment_after
    );
    let allow_single_line = where_clause_option.allow_single_line
        && comment_before.is_empty()
        && comment_after.is_empty();

    Some((result, allow_single_line))
}

/// Rewrite bounds on a where clause.
fn rewrite_bounds_on_where_clause(
    context: &RewriteContext<'_>,
    where_clause: &ast::WhereClause,
    shape: Shape,
    terminator: &str,
    span_end: Option<BytePos>,
    where_clause_option: WhereClauseOption,
    force_single_line: bool,
) -> Option<String> {
    let span_start = where_clause.predicates[0].span().lo();
    // If we don't have the start of the next span, then use the end of the
    // predicates, but that means we miss comments.
    let len = where_clause.predicates.len();
    let end_of_preds = where_clause.predicates[len - 1].span().hi();
    let span_end = span_end.unwrap_or(end_of_preds);
    let items = itemize_list(
        context.snippet_provider,
        where_clause.predicates.iter(),
        terminator,
        ",",
        |pred| pred.span().lo(),
        |pred| pred.span().hi(),
        |pred| pred.rewrite(context, shape),
        span_start,
        span_end,
        false,
    );
    let comma_tactic = if where_clause_option.suppress_comma || force_single_line {
        SeparatorTactic::Never
    } else {
        context.config.trailing_comma()
    };

    // shape should be vertical only and only if we have `force_single_line` option enabled
    // and the number of items of the where-clause is equal to 1
    let shape_tactic = if force_single_line {
        DefinitiveListTactic::Horizontal
    } else {
        DefinitiveListTactic::Vertical
    };

    let fmt = ListFormatting::new(shape, context.config)
        .tactic(shape_tactic)
        .trailing_separator(comma_tactic)
        .preserve_newline(true);
    write_list(&items.collect::<Vec<_>>(), &fmt)
}

fn rewrite_where_clause(
    context: &RewriteContext<'_>,
    where_clause: &ast::WhereClause,
    brace_style: BraceStyle,
    shape: Shape,
    on_new_line: bool,
    terminator: &str,
    span_end: Option<BytePos>,
    span_end_before_where: BytePos,
    where_clause_option: WhereClauseOption,
) -> Option<String> {
    if where_clause.predicates.is_empty() {
        return Some(String::new());
    }

    if context.config.indent_style() == IndentStyle::Block {
        return rewrite_where_clause_rfc_style(
            context,
            where_clause,
            shape,
            terminator,
            span_end,
            span_end_before_where,
            where_clause_option,
        );
    }

    let extra_indent = Indent::new(context.config.tab_spaces(), 0);

    let offset = match context.config.indent_style() {
        IndentStyle::Block => shape.indent + extra_indent.block_indent(context.config),
        // 6 = "where ".len()
        IndentStyle::Visual => shape.indent + extra_indent + 6,
    };
    // FIXME: if indent_style != Visual, then the budgets below might
    // be out by a char or two.

    let budget = context.config.max_width() - offset.width();
    let span_start = where_clause.predicates[0].span().lo();
    // If we don't have the start of the next span, then use the end of the
    // predicates, but that means we miss comments.
    let len = where_clause.predicates.len();
    let end_of_preds = where_clause.predicates[len - 1].span().hi();
    let span_end = span_end.unwrap_or(end_of_preds);
    let items = itemize_list(
        context.snippet_provider,
        where_clause.predicates.iter(),
        terminator,
        ",",
        |pred| pred.span().lo(),
        |pred| pred.span().hi(),
        |pred| pred.rewrite(context, Shape::legacy(budget, offset)),
        span_start,
        span_end,
        false,
    );
    let item_vec = items.collect::<Vec<_>>();
    // FIXME: we don't need to collect here
    let tactic = definitive_tactic(&item_vec, ListTactic::Vertical, Separator::Comma, budget);

    let mut comma_tactic = context.config.trailing_comma();
    // Kind of a hack because we don't usually have trailing commas in where-clauses.
    if comma_tactic == SeparatorTactic::Vertical || where_clause_option.suppress_comma {
        comma_tactic = SeparatorTactic::Never;
    }

    let fmt = ListFormatting::new(Shape::legacy(budget, offset), context.config)
        .tactic(tactic)
        .trailing_separator(comma_tactic)
        .ends_with_newline(tactic.ends_with_newline(context.config.indent_style()))
        .preserve_newline(true);
    let preds_str = write_list(&item_vec, &fmt)?;

    let end_length = if terminator == "{" {
        // If the brace is on the next line we don't need to count it otherwise it needs two
        // characters " {"
        match brace_style {
            BraceStyle::AlwaysNextLine | BraceStyle::SameLineWhere => 0,
            BraceStyle::PreferSameLine => 2,
        }
    } else if terminator == "=" {
        2
    } else {
        terminator.len()
    };
    if on_new_line
        || preds_str.contains('\n')
        || shape.indent.width() + " where ".len() + preds_str.len() + end_length > shape.width
    {
        Some(format!(
            "\n{}where {}",
            (shape.indent + extra_indent).to_string(context.config),
            preds_str
        ))
    } else {
        Some(format!(" where {}", preds_str))
    }
}

fn missing_span_before_after_where(
    before_item_span_end: BytePos,
    where_clause: &ast::WhereClause,
) -> (Span, Span) {
    let missing_span_before = mk_sp(before_item_span_end, where_clause.span.lo());
    // 5 = `where`
    let pos_after_where = where_clause.span.lo() + BytePos(5);
    let missing_span_after = mk_sp(pos_after_where, where_clause.predicates[0].span().lo());
    (missing_span_before, missing_span_after)
}

fn rewrite_comments_before_after_where(
    context: &RewriteContext<'_>,
    span_before_where: Span,
    span_after_where: Span,
    shape: Shape,
) -> Option<(String, String)> {
    let before_comment = rewrite_missing_comment(span_before_where, shape, context)?;
    let after_comment = rewrite_missing_comment(
        span_after_where,
        shape.block_indent(context.config.tab_spaces()),
        context,
    )?;
    Some((before_comment, after_comment))
}

fn format_header(
    context: &RewriteContext<'_>,
    item_name: &str,
    ident: symbol::Ident,
    vis: &ast::Visibility,
    offset: Indent,
) -> String {
    let mut result = String::with_capacity(128);
    let shape = Shape::indented(offset, context.config);

    result.push_str(format_visibility(context, vis).trim());

    // Check for a missing comment between the visibility and the item name.
    let after_vis = vis.span.hi();
    if let Some(before_item_name) = context
        .snippet_provider
        .opt_span_before(mk_sp(vis.span.lo(), ident.span.hi()), item_name.trim())
    {
        let missing_span = mk_sp(after_vis, before_item_name);
        if let Some(result_with_comment) = combine_strs_with_missing_comments(
            context,
            &result,
            item_name,
            missing_span,
            shape,
            /* allow_extend */ true,
        ) {
            result = result_with_comment;
        }
    }

    result.push_str(rewrite_ident(context, ident));

    result
}

#[derive(PartialEq, Eq, Clone, Copy)]
enum BracePos {
    None,
    Auto,
    ForceSameLine,
}

fn format_generics(
    context: &RewriteContext<'_>,
    generics: &ast::Generics,
    brace_style: BraceStyle,
    brace_pos: BracePos,
    offset: Indent,
    span: Span,
    used_width: usize,
) -> Option<String> {
    let shape = Shape::legacy(context.budget(used_width + offset.width()), offset);
    let mut result = rewrite_generics(context, "", generics, shape)?;

    // If the generics are not parameterized then generics.span.hi() == 0,
    // so we use span.lo(), which is the position after `struct Foo`.
    let span_end_before_where = if !generics.params.is_empty() {
        generics.span.hi()
    } else {
        span.lo()
    };
    let (same_line_brace, missed_comments) = if !generics.where_clause.predicates.is_empty() {
        let budget = context.budget(last_line_used_width(&result, offset.width()));
        let mut option = WhereClauseOption::snuggled(&result);
        if brace_pos == BracePos::None {
            option.suppress_comma = true;
        }
        let where_clause_str = rewrite_where_clause(
            context,
            &generics.where_clause,
            brace_style,
            Shape::legacy(budget, offset.block_only()),
            true,
            "{",
            Some(span.hi()),
            span_end_before_where,
            option,
        )?;
        result.push_str(&where_clause_str);
        (
            brace_pos == BracePos::ForceSameLine || brace_style == BraceStyle::PreferSameLine,
            // missed comments are taken care of in #rewrite_where_clause
            None,
        )
    } else {
        (
            brace_pos == BracePos::ForceSameLine
                || (result.contains('\n') && brace_style == BraceStyle::PreferSameLine
                    || brace_style != BraceStyle::AlwaysNextLine)
                || trimmed_last_line_width(&result) == 1,
            rewrite_missing_comment(
                mk_sp(
                    span_end_before_where,
                    if brace_pos == BracePos::None {
                        span.hi()
                    } else {
                        context.snippet_provider.span_before(span, "{")
                    },
                ),
                shape,
                context,
            ),
        )
    };
    // add missing comments
    let missed_line_comments = missed_comments
        .filter(|missed_comments| !missed_comments.is_empty())
        .map_or(false, |missed_comments| {
            let is_block = is_last_comment_block(&missed_comments);
            let sep = if is_block { " " } else { "\n" };
            result.push_str(sep);
            result.push_str(&missed_comments);
            !is_block
        });
    if brace_pos == BracePos::None {
        return Some(result);
    }
    let total_used_width = last_line_used_width(&result, used_width);
    let remaining_budget = context.budget(total_used_width);
    // If the same line brace if forced, it indicates that we are rewriting an item with empty body,
    // and hence we take the closer into account as well for one line budget.
    // We assume that the closer has the same length as the opener.
    let overhead = if brace_pos == BracePos::ForceSameLine {
        // 3 = ` {}`
        3
    } else {
        // 2 = ` {`
        2
    };
    let forbid_same_line_brace = missed_line_comments || overhead > remaining_budget;
    if !forbid_same_line_brace && same_line_brace {
        result.push(' ');
    } else {
        result.push('\n');
        result.push_str(&offset.block_only().to_string(context.config));
    }
    result.push('{');

    Some(result)
}

impl Rewrite for ast::ForeignItem {
    fn rewrite(&self, context: &RewriteContext<'_>, shape: Shape) -> Option<String> {
        let attrs_str = self.attrs.rewrite(context, shape)?;
        // Drop semicolon or it will be interpreted as comment.
        // FIXME: this may be a faulty span from libsyntax.
        let span = mk_sp(self.span.lo(), self.span.hi() - BytePos(1));

        let item_str = match self.kind {
            ast::ForeignItemKind::Fn(ref fn_kind) => {
                let ast::Fn {
                    defaultness,
                    ref sig,
                    ref generics,
                    ref body,
                } = **fn_kind;
                if let Some(ref body) = body {
                    let mut visitor = FmtVisitor::from_context(context);
                    visitor.block_indent = shape.indent;
                    visitor.last_pos = self.span.lo();
                    let inner_attrs = inner_attributes(&self.attrs);
                    let fn_ctxt = visit::FnCtxt::Foreign;
                    visitor.visit_fn(
                        visit::FnKind::Fn(fn_ctxt, self.ident, &sig, &self.vis, Some(body)),
                        generics,
                        &sig.decl,
                        self.span,
                        defaultness,
                        Some(&inner_attrs),
                    );
                    Some(visitor.buffer.to_owned())
                } else {
                    rewrite_fn_base(
                        context,
                        shape.indent,
                        self.ident,
                        &FnSig::from_method_sig(&sig, generics, &self.vis),
                        span,
                        FnBraceStyle::None,
                    )
                    .map(|(s, _, _)| format!("{};", s))
                }
            }
            ast::ForeignItemKind::Static(ref ty, mutability, _) => {
                // FIXME(#21): we're dropping potential comments in between the
                // function kw here.
                let vis = format_visibility(context, &self.vis);
                let mut_str = format_mutability(mutability);
                let prefix = format!(
                    "{}static {}{}:",
                    vis,
                    mut_str,
                    rewrite_ident(context, self.ident)
                );
                // 1 = ;
<<<<<<< HEAD
                rewrite_assign_rhs(context, prefix, &**ty, shape.sub_width(1)?).map(|s| s + ";")
=======
                rewrite_assign_rhs(
                    context,
                    prefix,
                    &**ty,
                    &RhsAssignKind::Ty,
                    shape.sub_width(1)?,
                )
                .map(|s| s + ";")
>>>>>>> ec46ffd9
            }
            ast::ForeignItemKind::TyAlias(ref ty_alias) => {
                let (kind, span) = (&ItemVisitorKind::ForeignItem(&self), self.span);
                rewrite_type_alias(ty_alias, context, shape.indent, kind, span)
            }
            ast::ForeignItemKind::MacCall(ref mac) => {
                rewrite_macro(mac, None, context, shape, MacroPosition::Item)
            }
        }?;

        let missing_span = if self.attrs.is_empty() {
            mk_sp(self.span.lo(), self.span.lo())
        } else {
            mk_sp(self.attrs[self.attrs.len() - 1].span.hi(), self.span.lo())
        };
        combine_strs_with_missing_comments(
            context,
            &attrs_str,
            &item_str,
            missing_span,
            shape,
            false,
        )
    }
}

/// Rewrite the attributes of an item.
fn rewrite_attrs(
    context: &RewriteContext<'_>,
    item: &ast::Item,
    item_str: &str,
    shape: Shape,
) -> Option<String> {
    let attrs = filter_inline_attrs(&item.attrs, item.span());
    let attrs_str = attrs.rewrite(context, shape)?;

    let missed_span = if attrs.is_empty() {
        mk_sp(item.span.lo(), item.span.lo())
    } else {
        mk_sp(attrs[attrs.len() - 1].span.hi(), item.span.lo())
    };

    let allow_extend = if attrs.len() == 1 {
        let line_len = attrs_str.len() + 1 + item_str.len();
        !attrs.first().unwrap().is_doc_comment()
            && context.config.inline_attribute_width() >= line_len
    } else {
        false
    };

    combine_strs_with_missing_comments(
        context,
        &attrs_str,
        item_str,
        missed_span,
        shape,
        allow_extend,
    )
}

/// Rewrite an inline mod.
/// The given shape is used to format the mod's attributes.
pub(crate) fn rewrite_mod(
    context: &RewriteContext<'_>,
    item: &ast::Item,
    attrs_shape: Shape,
) -> Option<String> {
    let mut result = String::with_capacity(32);
    result.push_str(&*format_visibility(context, &item.vis));
    result.push_str("mod ");
    result.push_str(rewrite_ident(context, item.ident));
    result.push(';');
    rewrite_attrs(context, item, &result, attrs_shape)
}

/// Rewrite `extern crate foo;`.
/// The given shape is used to format the extern crate's attributes.
pub(crate) fn rewrite_extern_crate(
    context: &RewriteContext<'_>,
    item: &ast::Item,
    attrs_shape: Shape,
) -> Option<String> {
    assert!(is_extern_crate(item));
    let new_str = context.snippet(item.span);
    let item_str = if contains_comment(new_str) {
        new_str.to_owned()
    } else {
        let no_whitespace = &new_str.split_whitespace().collect::<Vec<&str>>().join(" ");
        String::from(&*Regex::new(r"\s;").unwrap().replace(no_whitespace, ";"))
    };
    rewrite_attrs(context, item, &item_str, attrs_shape)
}

/// Returns `true` for `mod foo;`, false for `mod foo { .. }`.
pub(crate) fn is_mod_decl(item: &ast::Item) -> bool {
    !matches!(
        item.kind,
        ast::ItemKind::Mod(_, ast::ModKind::Loaded(_, ast::Inline::Yes, _))
    )
}

pub(crate) fn is_use_item(item: &ast::Item) -> bool {
    matches!(item.kind, ast::ItemKind::Use(_))
}

pub(crate) fn is_extern_crate(item: &ast::Item) -> bool {
    matches!(item.kind, ast::ItemKind::ExternCrate(..))
}<|MERGE_RESOLUTION|>--- conflicted
+++ resolved
@@ -1522,44 +1522,18 @@
         ref bounds,
         ref ty,
     } = *ty_alias_kind;
-<<<<<<< HEAD
-    let ty_opt = ty.as_ref().map(|t| &**t);
-=======
     let ty_opt = ty.as_ref();
->>>>>>> ec46ffd9
     let (ident, vis) = match visitor_kind {
         Item(i) => (i.ident, &i.vis),
         AssocTraitItem(i) | AssocImplItem(i) => (i.ident, &i.vis),
         ForeignItem(i) => (i.ident, &i.vis),
     };
     let rw_info = &TyAliasRewriteInfo(context, indent, generics, ident, span);
-<<<<<<< HEAD
-
-=======
     let op_ty = opaque_ty(ty);
->>>>>>> ec46ffd9
     // Type Aliases are formatted slightly differently depending on the context
     // in which they appear, whether they are opaque, and whether they are associated.
     // https://rustc-dev-guide.rust-lang.org/opaque-types-type-alias-impl-trait.html
     // https://github.com/rust-dev-tools/fmt-rfcs/blob/master/guide/items.md#type-aliases
-<<<<<<< HEAD
-    match (visitor_kind, ty_opt) {
-        (Item(_), None) => {
-            let op_ty = OpaqueType { bounds };
-            rewrite_ty(rw_info, Some(bounds), Some(&op_ty), vis)
-        }
-        (Item(_), Some(ty)) => rewrite_ty(rw_info, Some(bounds), Some(&*ty), vis),
-        (AssocImplItem(_), _) => {
-            let result = if let Some(ast::Ty {
-                kind: ast::TyKind::ImplTrait(_, ref bounds),
-                ..
-            }) = ty_opt
-            {
-                let op_ty = OpaqueType { bounds };
-                rewrite_ty(rw_info, None, Some(&op_ty), &DEFAULT_VISIBILITY)
-            } else {
-                rewrite_ty(rw_info, None, ty.as_ref(), vis)
-=======
     match (visitor_kind, &op_ty) {
         (Item(_) | AssocTraitItem(_) | ForeignItem(_), Some(ref op_bounds)) => {
             let op = OpaqueType { bounds: op_bounds };
@@ -1574,19 +1548,12 @@
                 rewrite_ty(rw_info, Some(bounds), Some(&op), &DEFAULT_VISIBILITY)
             } else {
                 rewrite_ty(rw_info, Some(bounds), ty_opt, vis)
->>>>>>> ec46ffd9
             }?;
             match defaultness {
                 ast::Defaultness::Default(..) => Some(format!("default {}", result)),
                 _ => Some(result),
             }
         }
-<<<<<<< HEAD
-        (AssocTraitItem(_), _) | (ForeignItem(_), _) => {
-            rewrite_ty(rw_info, Some(bounds), ty.as_ref(), vis)
-        }
-=======
->>>>>>> ec46ffd9
     }
 }
 
@@ -2252,17 +2219,6 @@
         result.push_str(&param_indent.to_string_with_newline(context.config));
     }
 
-<<<<<<< HEAD
-=======
-    // Skip `pub(crate)`.
-    let lo_after_visibility = get_bytepos_after_visibility(fn_sig.visibility, span);
-    // A conservative estimation, the goal is to be over all parens in generics
-    let params_start = fn_sig
-        .generics
-        .params
-        .last()
-        .map_or(lo_after_visibility, |param| param.span().hi());
->>>>>>> ec46ffd9
     let params_end = if fd.inputs.is_empty() {
         context
             .snippet_provider
@@ -3200,9 +3156,6 @@
                     rewrite_ident(context, self.ident)
                 );
                 // 1 = ;
-<<<<<<< HEAD
-                rewrite_assign_rhs(context, prefix, &**ty, shape.sub_width(1)?).map(|s| s + ";")
-=======
                 rewrite_assign_rhs(
                     context,
                     prefix,
@@ -3211,7 +3164,6 @@
                     shape.sub_width(1)?,
                 )
                 .map(|s| s + ";")
->>>>>>> ec46ffd9
             }
             ast::ForeignItemKind::TyAlias(ref ty_alias) => {
                 let (kind, span) = (&ItemVisitorKind::ForeignItem(&self), self.span);
