// Copyright 2012-2014 The Rust Project Developers. See the COPYRIGHT
// file at the top-level directory of this distribution and at
// http://rust-lang.org/COPYRIGHT.
//
// Licensed under the Apache License, Version 2.0 <LICENSE-APACHE or
// http://www.apache.org/licenses/LICENSE-2.0> or the MIT license
// <LICENSE-MIT or http://opensource.org/licenses/MIT>, at your
// option. This file may not be copied, modified, or distributed
// except according to those terms.

#![allow(non_camel_case_types)]

use back::abi;
use llvm;
use llvm::{ValueRef};
use trans::base::*;
use trans::base;
use trans::build::*;
use trans::cleanup;
use trans::cleanup::CleanupMethods;
use trans::common::*;
use trans::consts;
use trans::datum::*;
use trans::debuginfo::DebugLoc;
use trans::expr::{Dest, Ignore, SaveIn};
use trans::expr;
use trans::glue;
use trans::machine;
use trans::machine::llsize_of_alloc;
use trans::type_::Type;
use trans::type_of;
use middle::ty::{self, Ty};
use util::ppaux::ty_to_string;

use syntax::ast;
use syntax::parse::token::InternedString;

fn get_len(bcx: Block, vptr: ValueRef) -> ValueRef {
    let _icx = push_ctxt("tvec::get_lenl");
    Load(bcx, expr::get_len(bcx, vptr))
}

fn get_dataptr(bcx: Block, vptr: ValueRef) -> ValueRef {
    let _icx = push_ctxt("tvec::get_dataptr");
    Load(bcx, expr::get_dataptr(bcx, vptr))
}

pub fn make_drop_glue_unboxed<'blk, 'tcx>(bcx: Block<'blk, 'tcx>,
                                          vptr: ValueRef,
                                          unit_ty: Ty<'tcx>,
                                          should_deallocate: bool)
                                          -> Block<'blk, 'tcx> {
    let not_null = IsNotNull(bcx, vptr);
    with_cond(bcx, not_null, |bcx| {
        let ccx = bcx.ccx();
        let tcx = bcx.tcx();
        let _icx = push_ctxt("tvec::make_drop_glue_unboxed");

        let dataptr = get_dataptr(bcx, vptr);
        let bcx = if type_needs_drop(tcx, unit_ty) {
            let len = get_len(bcx, vptr);
            iter_vec_raw(bcx,
                         dataptr,
                         unit_ty,
                         len,
                         |bb, vv, tt| glue::drop_ty(bb, vv, tt, DebugLoc::None))
        } else {
            bcx
        };

        if should_deallocate {
            let llty = type_of::type_of(ccx, unit_ty);
            let unit_size = llsize_of_alloc(ccx, llty);
            if unit_size != 0 {
                let len = get_len(bcx, vptr);
                let not_empty = ICmp(bcx,
                                     llvm::IntNE,
                                     len,
                                     C_uint(ccx, 0_u32),
                                     DebugLoc::None);
                with_cond(bcx, not_empty, |bcx| {
                    let llalign = C_uint(ccx, machine::llalign_of_min(ccx, llty));
                    let size = Mul(bcx, C_uint(ccx, unit_size), len, DebugLoc::None);
                    glue::trans_exchange_free_dyn(bcx,
                                                  dataptr,
                                                  size,
                                                  llalign,
                                                  DebugLoc::None)
                })
            } else {
                bcx
            }
        } else {
            bcx
        }
    })
}

#[derive(Copy)]
pub struct VecTypes<'tcx> {
    pub unit_ty: Ty<'tcx>,
    pub llunit_ty: Type,
    pub llunit_alloc_size: u64
}

impl<'tcx> VecTypes<'tcx> {
    pub fn to_string<'a>(&self, ccx: &CrateContext<'a, 'tcx>) -> String {
        format!("VecTypes {{unit_ty={}, llunit_ty={}, llunit_alloc_size={}}}",
                ty_to_string(ccx.tcx(), self.unit_ty),
                ccx.tn().type_to_string(self.llunit_ty),
                self.llunit_alloc_size)
    }
}

pub fn trans_fixed_vstore<'blk, 'tcx>(bcx: Block<'blk, 'tcx>,
                                      expr: &ast::Expr,
                                      dest: expr::Dest)
                                      -> Block<'blk, 'tcx> {
    //!
    //
    // [...] allocates a fixed-size array and moves it around "by value".
    // In this case, it means that the caller has already given us a location
    // to store the array of the suitable size, so all we have to do is
    // generate the content.

    debug!("trans_fixed_vstore(expr={}, dest={})",
           bcx.expr_to_string(expr), dest.to_string(bcx.ccx()));

    let vt = vec_types_from_expr(bcx, expr);

    return match dest {
        Ignore => write_content(bcx, &vt, expr, expr, dest),
        SaveIn(lldest) => {
            // lldest will have type *[T x N], but we want the type *T,
            // so use GEP to convert:
            let lldest = GEPi(bcx, lldest, &[0, 0]);
            write_content(bcx, &vt, expr, expr, SaveIn(lldest))
        }
    };
}

/// &[...] allocates memory on the stack and writes the values into it, returning the vector (the
/// caller must make the reference).  "..." is similar except that the memory can be statically
/// allocated and we return a reference (strings are always by-ref).
pub fn trans_slice_vec<'blk, 'tcx>(bcx: Block<'blk, 'tcx>,
                                   slice_expr: &ast::Expr,
                                   content_expr: &ast::Expr)
                                   -> DatumBlock<'blk, 'tcx, Expr> {
    let fcx = bcx.fcx;
    let ccx = fcx.ccx;
    let mut bcx = bcx;

    debug!("trans_slice_vec(slice_expr={})",
           bcx.expr_to_string(slice_expr));

    let vec_ty = node_id_type(bcx, slice_expr.id);

    // Handle the "..." case (returns a slice since strings are always unsized):
    if let ast::ExprLit(ref lit) = content_expr.node {
        if let ast::LitStr(ref s, _) = lit.node {
            let scratch = rvalue_scratch_datum(bcx, vec_ty, "");
            bcx = trans_lit_str(bcx,
                                content_expr,
                                s.clone(),
                                SaveIn(scratch.val));
            return DatumBlock::new(bcx, scratch.to_expr_datum());
        }
    }

    // Handle the &[...] case:
    let vt = vec_types_from_expr(bcx, content_expr);
    let count = elements_required(bcx, content_expr);
    debug!("    vt={}, count={}", vt.to_string(ccx), count);

    let fixed_ty = ty::mk_vec(bcx.tcx(),
                              vt.unit_ty,
                              Some(count));
    let llfixed_ty = type_of::type_of(bcx.ccx(), fixed_ty);

    // Always create an alloca even if zero-sized, to preserve
    // the non-null invariant of the inner slice ptr
    let llfixed = base::alloca(bcx, llfixed_ty, "");

    if count > 0 {
        // Arrange for the backing array to be cleaned up.
        let cleanup_scope = cleanup::temporary_scope(bcx.tcx(), content_expr.id);
        fcx.schedule_lifetime_end(cleanup_scope, llfixed);
        fcx.schedule_drop_mem(cleanup_scope, llfixed, fixed_ty);

        // Generate the content into the backing array.
        // llfixed has type *[T x N], but we want the type *T,
        // so use GEP to convert
        bcx = write_content(bcx, &vt, slice_expr, content_expr,
                            SaveIn(GEPi(bcx, llfixed, &[0, 0])));
    };

    immediate_rvalue_bcx(bcx, llfixed, vec_ty).to_expr_datumblock()
}

/// Literal strings translate to slices into static memory.  This is different from
/// trans_slice_vstore() above because it doesn't need to copy the content anywhere.
pub fn trans_lit_str<'blk, 'tcx>(bcx: Block<'blk, 'tcx>,
                                 lit_expr: &ast::Expr,
                                 str_lit: InternedString,
                                 dest: Dest)
                                 -> Block<'blk, 'tcx> {
    debug!("trans_lit_str(lit_expr={}, dest={})",
           bcx.expr_to_string(lit_expr),
           dest.to_string(bcx.ccx()));

    match dest {
        Ignore => bcx,
        SaveIn(lldest) => {
            let bytes = str_lit.len();
            let llbytes = C_uint(bcx.ccx(), bytes);
            let llcstr = C_cstr(bcx.ccx(), str_lit, false);
            let llcstr = consts::ptrcast(llcstr, Type::i8p(bcx.ccx()));
            Store(bcx, llcstr, GEPi(bcx, lldest, &[0, abi::FAT_PTR_ADDR]));
            Store(bcx, llbytes, GEPi(bcx, lldest, &[0, abi::FAT_PTR_EXTRA]));
            bcx
        }
    }
}

pub fn write_content<'blk, 'tcx>(bcx: Block<'blk, 'tcx>,
                                 vt: &VecTypes<'tcx>,
                                 vstore_expr: &ast::Expr,
                                 content_expr: &ast::Expr,
                                 dest: Dest)
                                 -> Block<'blk, 'tcx> {
    let _icx = push_ctxt("tvec::write_content");
    let fcx = bcx.fcx;
    let mut bcx = bcx;

    debug!("write_content(vt={}, dest={}, vstore_expr={})",
           vt.to_string(bcx.ccx()),
           dest.to_string(bcx.ccx()),
           bcx.expr_to_string(vstore_expr));

    match content_expr.node {
        ast::ExprLit(ref lit) => {
            match lit.node {
                ast::LitStr(ref s, _) => {
                    match dest {
                        Ignore => return bcx,
                        SaveIn(lldest) => {
                            let bytes = s.len();
                            let llbytes = C_uint(bcx.ccx(), bytes);
                            let llcstr = C_cstr(bcx.ccx(), (*s).clone(), false);
                            base::call_memcpy(bcx,
                                              lldest,
                                              llcstr,
                                              llbytes,
                                              1);
                            return bcx;
                        }
                    }
                }
                _ => {
                    bcx.tcx().sess.span_bug(content_expr.span,
                                            "unexpected evec content");
                }
            }
        }
        ast::ExprVec(ref elements) => {
            match dest {
                Ignore => {
                    for element in elements {
                        bcx = expr::trans_into(bcx, &**element, Ignore);
                    }
                }

                SaveIn(lldest) => {
                    let temp_scope = fcx.push_custom_cleanup_scope();
                    for (i, element) in elements.iter().enumerate() {
                        let lleltptr = GEPi(bcx, lldest, &[i]);
                        debug!("writing index {} with lleltptr={}",
                               i, bcx.val_to_string(lleltptr));
                        bcx = expr::trans_into(bcx, &**element,
                                               SaveIn(lleltptr));
                        let scope = cleanup::CustomScope(temp_scope);
                        fcx.schedule_lifetime_end(scope, lleltptr);
                        fcx.schedule_drop_mem(scope, lleltptr, vt.unit_ty);
                    }
                    fcx.pop_custom_cleanup_scope(temp_scope);
                }
            }
            return bcx;
        }
        ast::ExprRepeat(ref element, ref count_expr) => {
            match dest {
                Ignore => {
                    return expr::trans_into(bcx, &**element, Ignore);
                }
                SaveIn(lldest) => {
                    match ty::eval_repeat_count(bcx.tcx(), &**count_expr) {
                        0 => bcx,
                        1 => expr::trans_into(bcx, &**element, SaveIn(lldest)),
                        count => {
                            let elem = unpack_datum!(bcx, expr::trans(bcx, &**element));
                            let bcx = iter_vec_loop(bcx, lldest, vt,
                                                    C_uint(bcx.ccx(), count),
                                                    |set_bcx, lleltptr, _| {
                                                        elem.shallow_copy(set_bcx, lleltptr)
                                                    });
                            bcx
                        }
                    }
                }
            }
        }
        _ => {
            bcx.tcx().sess.span_bug(content_expr.span,
                                    "unexpected vec content");
        }
    }
}

pub fn vec_types_from_expr<'blk, 'tcx>(bcx: Block<'blk, 'tcx>,
                                       vec_expr: &ast::Expr)
                                       -> VecTypes<'tcx> {
    let vec_ty = node_id_type(bcx, vec_expr.id);
    vec_types(bcx, ty::sequence_element_type(bcx.tcx(), vec_ty))
}

pub fn vec_types<'blk, 'tcx>(bcx: Block<'blk, 'tcx>,
                             unit_ty: Ty<'tcx>)
                             -> VecTypes<'tcx> {
    let ccx = bcx.ccx();
    let llunit_ty = type_of::type_of(ccx, unit_ty);
    let llunit_alloc_size = llsize_of_alloc(ccx, llunit_ty);

    VecTypes {
        unit_ty: unit_ty,
        llunit_ty: llunit_ty,
        llunit_alloc_size: llunit_alloc_size
    }
}

pub fn elements_required(bcx: Block, content_expr: &ast::Expr) -> uint {
    //! Figure out the number of elements we need to store this content

    match content_expr.node {
        ast::ExprLit(ref lit) => {
            match lit.node {
                ast::LitStr(ref s, _) => s.len(),
                _ => {
                    bcx.tcx().sess.span_bug(content_expr.span,
                                            "unexpected evec content")
                }
            }
        },
        ast::ExprVec(ref es) => es.len(),
        ast::ExprRepeat(_, ref count_expr) => {
            ty::eval_repeat_count(bcx.tcx(), &**count_expr)
        }
        _ => bcx.tcx().sess.span_bug(content_expr.span,
                                     "unexpected vec content")
    }
}

/// Converts a fixed-length vector into the slice pair. The vector should be stored in `llval`
/// which should be by ref.
pub fn get_fixed_base_and_len(bcx: Block,
                              llval: ValueRef,
                              vec_length: uint)
                              -> (ValueRef, ValueRef) {
    let ccx = bcx.ccx();

    let base = expr::get_dataptr(bcx, llval);
    let len = C_uint(ccx, vec_length);
    (base, len)
}

fn get_slice_base_and_len(bcx: Block,
                          llval: ValueRef)
                          -> (ValueRef, ValueRef) {
    let base = Load(bcx, GEPi(bcx, llval, &[0, abi::FAT_PTR_ADDR]));
    let len = Load(bcx, GEPi(bcx, llval, &[0, abi::FAT_PTR_EXTRA]));
    (base, len)
}

/// Converts a vector into the slice pair.  The vector should be stored in `llval` which should be
/// by-reference.  If you have a datum, you would probably prefer to call
/// `Datum::get_base_and_len()` which will handle any conversions for you.
pub fn get_base_and_len(bcx: Block,
                        llval: ValueRef,
                        vec_ty: Ty)
                        -> (ValueRef, ValueRef) {
    let ccx = bcx.ccx();

    match vec_ty.sty {
        ty::ty_vec(_, Some(n)) => get_fixed_base_and_len(bcx, llval, n),
        ty::ty_open(ty) => match ty.sty {
            ty::ty_vec(_, None) | ty::ty_str => get_slice_base_and_len(bcx, llval),
            _ => ccx.sess().bug("unexpected type in get_base_and_len")
        },

        // Only used for pattern matching.
        ty::ty_uniq(ty) | ty::ty_rptr(_, ty::mt{ty, ..}) => match ty.sty {
            ty::ty_vec(_, None) | ty::ty_str => get_slice_base_and_len(bcx, llval),
            ty::ty_vec(_, Some(n)) => {
                let base = GEPi(bcx, Load(bcx, llval), &[0, 0]);
                (base, C_uint(ccx, n))
            }
            _ => ccx.sess().bug("unexpected type in get_base_and_len"),
        },
        _ => ccx.sess().bug("unexpected type in get_base_and_len"),
    }
}

pub fn iter_vec_loop<'blk, 'tcx, F>(bcx: Block<'blk, 'tcx>,
                                     data_ptr: ValueRef,
                                     vt: &VecTypes<'tcx>,
                                     count: ValueRef,
                                     f: F)
                                     -> Block<'blk, 'tcx> where
    F: FnOnce(Block<'blk, 'tcx>, ValueRef, Ty<'tcx>) -> Block<'blk, 'tcx>,
{
    let _icx = push_ctxt("tvec::iter_vec_loop");
    let fcx = bcx.fcx;

    let loop_bcx = fcx.new_temp_block("expr_repeat");
<<<<<<< HEAD
    let next_bcx = fcx.new_temp_block("expr_repeat: next");
=======
    let cond_bcx = fcx.new_temp_block("expr_repeat: loop cond");
    let body_bcx = fcx.new_temp_block("expr_repeat: body: set");
    let inc_bcx = fcx.new_temp_block("expr_repeat: body: inc");
    Br(bcx, loop_bcx.llbb, DebugLoc::None);

    let loop_counter = {
        // i = 0
        let i = alloca(loop_bcx, bcx.ccx().int_type(), "__i");
        Store(loop_bcx, C_uint(bcx.ccx(), 0_u32), i);
>>>>>>> 811c48fe

    Br(bcx, loop_bcx.llbb, DebugLoc::None);

    let loop_counter = Phi(loop_bcx, bcx.ccx().int_type(), &[C_uint(bcx.ccx(), 0us)], &[bcx.llbb]);

    let bcx = loop_bcx;

<<<<<<< HEAD
    let lleltptr = if vt.llunit_alloc_size == 0 {
        data_ptr
    } else {
        InBoundsGEP(bcx, data_ptr, &[loop_counter])
    };
    let bcx = f(bcx, lleltptr, vt.unit_ty);
    let plusone = Add(bcx, loop_counter, C_uint(bcx.ccx(), 1us), DebugLoc::None);
    AddIncomingToPhi(loop_counter, plusone, bcx.llbb);
=======
    { // i += 1
        let i = Load(inc_bcx, loop_counter);
        let plusone = Add(inc_bcx, i, C_uint(bcx.ccx(), 1_u32), DebugLoc::None);
        Store(inc_bcx, plusone, loop_counter);
>>>>>>> 811c48fe

    let cond_val = ICmp(bcx, llvm::IntULT, plusone, count, DebugLoc::None);
    CondBr(bcx, cond_val, loop_bcx.llbb, next_bcx.llbb, DebugLoc::None);

    next_bcx
}

pub fn iter_vec_raw<'blk, 'tcx, F>(bcx: Block<'blk, 'tcx>,
                                   data_ptr: ValueRef,
                                   unit_ty: Ty<'tcx>,
                                   len: ValueRef,
                                   f: F)
                                   -> Block<'blk, 'tcx> where
    F: FnOnce(Block<'blk, 'tcx>, ValueRef, Ty<'tcx>) -> Block<'blk, 'tcx>,
{
    let _icx = push_ctxt("tvec::iter_vec_raw");
    let fcx = bcx.fcx;

    let vt = vec_types(bcx, unit_ty);

    if vt.llunit_alloc_size == 0 {
        // Special-case vectors with elements of size 0  so they don't go out of bounds (#9890)
        iter_vec_loop(bcx, data_ptr, &vt, len, f)
    } else {
        // Calculate the last pointer address we want to handle.
        let data_end_ptr = InBoundsGEP(bcx, data_ptr, &[len]);

        // Now perform the iteration.
        let header_bcx = fcx.new_temp_block("iter_vec_loop_header");
        Br(bcx, header_bcx.llbb, DebugLoc::None);
        let data_ptr =
            Phi(header_bcx, val_ty(data_ptr), &[data_ptr], &[bcx.llbb]);
        let not_yet_at_end =
            ICmp(header_bcx, llvm::IntULT, data_ptr, data_end_ptr, DebugLoc::None);
        let body_bcx = fcx.new_temp_block("iter_vec_loop_body");
        let next_bcx = fcx.new_temp_block("iter_vec_next");
        CondBr(header_bcx, not_yet_at_end, body_bcx.llbb, next_bcx.llbb, DebugLoc::None);
        let body_bcx = f(body_bcx, data_ptr, vt.unit_ty);
        AddIncomingToPhi(data_ptr, InBoundsGEP(body_bcx, data_ptr,
                                               &[C_int(bcx.ccx(), 1)]),
                         body_bcx.llbb);
        Br(body_bcx, header_bcx.llbb, DebugLoc::None);
        next_bcx
    }
}<|MERGE_RESOLUTION|>--- conflicted
+++ resolved
@@ -421,27 +421,15 @@
     let fcx = bcx.fcx;
 
     let loop_bcx = fcx.new_temp_block("expr_repeat");
-<<<<<<< HEAD
     let next_bcx = fcx.new_temp_block("expr_repeat: next");
-=======
-    let cond_bcx = fcx.new_temp_block("expr_repeat: loop cond");
-    let body_bcx = fcx.new_temp_block("expr_repeat: body: set");
-    let inc_bcx = fcx.new_temp_block("expr_repeat: body: inc");
+
     Br(bcx, loop_bcx.llbb, DebugLoc::None);
 
-    let loop_counter = {
-        // i = 0
-        let i = alloca(loop_bcx, bcx.ccx().int_type(), "__i");
-        Store(loop_bcx, C_uint(bcx.ccx(), 0_u32), i);
->>>>>>> 811c48fe
-
-    Br(bcx, loop_bcx.llbb, DebugLoc::None);
-
-    let loop_counter = Phi(loop_bcx, bcx.ccx().int_type(), &[C_uint(bcx.ccx(), 0us)], &[bcx.llbb]);
+    let loop_counter = Phi(loop_bcx, bcx.ccx().int_type(),
+                           &[C_uint(bcx.ccx(), 0)], &[bcx.llbb]);
 
     let bcx = loop_bcx;
 
-<<<<<<< HEAD
     let lleltptr = if vt.llunit_alloc_size == 0 {
         data_ptr
     } else {
@@ -450,12 +438,6 @@
     let bcx = f(bcx, lleltptr, vt.unit_ty);
     let plusone = Add(bcx, loop_counter, C_uint(bcx.ccx(), 1us), DebugLoc::None);
     AddIncomingToPhi(loop_counter, plusone, bcx.llbb);
-=======
-    { // i += 1
-        let i = Load(inc_bcx, loop_counter);
-        let plusone = Add(inc_bcx, i, C_uint(bcx.ccx(), 1_u32), DebugLoc::None);
-        Store(inc_bcx, plusone, loop_counter);
->>>>>>> 811c48fe
 
     let cond_val = ICmp(bcx, llvm::IntULT, plusone, count, DebugLoc::None);
     CondBr(bcx, cond_val, loop_bcx.llbb, next_bcx.llbb, DebugLoc::None);
