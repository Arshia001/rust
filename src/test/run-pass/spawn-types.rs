--- conflicted
+++ resolved
@@ -15,11 +15,7 @@
  */
 
 use std::task;
-<<<<<<< HEAD
-use std::comm::{channel, Sender};
-=======
 use std::sync::mpsc::{channel, Sender};
->>>>>>> bc83a009
 
 type ctx = Sender<int>;
 
