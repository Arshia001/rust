--- conflicted
+++ resolved
@@ -12,6 +12,7 @@
 
 #[cfg(not(windows))]
 use std::fs::Permissions;
+use std::net::SocketAddr;
 #[cfg(not(windows))]
 use std::os::unix::prelude::*;
 
@@ -41,30 +42,35 @@
 
 #[derive(Copy, Clone)]
 struct Config {
-    pub remote: bool,
-    pub verbose: bool,
+    verbose: bool,
+    sequential: bool,
+    bind: SocketAddr,
 }
 
 impl Config {
     pub fn default() -> Config {
-        Config { remote: false, verbose: false }
+        Config {
+            verbose: false,
+            sequential: false,
+            bind: if cfg!(target_os = "android") || cfg!(windows) {
+                ([0, 0, 0, 0], 12345).into()
+            } else {
+                ([10, 0, 2, 15], 12345).into()
+            },
+        }
     }
 
     pub fn parse_args() -> Config {
         let mut config = Config::default();
 
         let args = env::args().skip(1);
+        let mut next_is_bind = false;
         for argument in args {
             match &argument[..] {
-                "remote" => {
-                    config.remote = true;
+                bind if next_is_bind => {
+                    config.bind = t!(bind.parse());
+                    next_is_bind = false;
                 }
-                "verbose" | "-v" => {
-                    config.verbose = true;
-                }
-<<<<<<< HEAD
-                arg => panic!("unknown argument: {}", arg),
-=======
                 "--bind" => next_is_bind = true,
                 "--sequential" => config.sequential = true,
                 "--verbose" | "-v" => config.verbose = true,
@@ -73,8 +79,10 @@
                     std::process::exit(0);
                 }
                 arg => panic!("unknown argument: {}, use `--help` for known arguments", arg),
->>>>>>> b1ab3b73
             }
+        }
+        if next_is_bind {
+            panic!("missing value for --bind");
         }
 
         config
@@ -107,15 +115,9 @@
     let config = Config::parse_args();
     println!("starting test server");
 
-    let bind_addr = if cfg!(target_os = "android") || cfg!(windows) || config.remote {
-        "0.0.0.0:12345"
-    } else {
-        "10.0.2.15:12345"
-    };
-
-    let listener = t!(TcpListener::bind(bind_addr));
+    let listener = t!(TcpListener::bind(config.bind));
     let (work, tmp): (PathBuf, PathBuf) = if cfg!(target_os = "android") {
-        ("/data/tmp/work".into(), "/data/tmp/work/tmp".into())
+        ("/data/local/tmp/work".into(), "/data/local/tmp/work/tmp".into())
     } else {
         let mut work_dir = env::temp_dir();
         work_dir.push("work");
@@ -123,7 +125,7 @@
         tmp_dir.push("tmp");
         (work_dir, tmp_dir)
     };
-    println!("listening on {}!", bind_addr);
+    println!("listening on {}!", config.bind);
 
     t!(fs::create_dir_all(&work));
     t!(fs::create_dir_all(&tmp));
@@ -145,7 +147,12 @@
             let lock = lock.clone();
             let work = work.clone();
             let tmp = tmp.clone();
-            thread::spawn(move || handle_run(socket, &work, &tmp, &lock, config));
+            let f = move || handle_run(socket, &work, &tmp, &lock, config);
+            if config.sequential {
+                f();
+            } else {
+                thread::spawn(f);
+            }
         } else {
             panic!("unknown command {:?}", buf);
         }
