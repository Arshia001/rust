// Copyright 2015 The Rust Project Developers. See the COPYRIGHT
// file at the top-level directory of this distribution and at
// http://rust-lang.org/COPYRIGHT.
//
// Licensed under the Apache License, Version 2.0 <LICENSE-APACHE or
// http://www.apache.org/licenses/LICENSE-2.0> or the MIT license
// <LICENSE-MIT or http://opensource.org/licenses/MIT>, at your
// option. This file may not be copied, modified, or distributed
// except according to those terms.

<<<<<<< HEAD
use ast::{self, TokenTree};
use syntax_pos::{Span, DUMMY_SP};
=======
use ast;
use codemap::{Span, DUMMY_SP};
>>>>>>> d59accfb
use ext::base::{DummyResult, ExtCtxt, MacResult, SyntaxExtension};
use ext::base::{NormalTT, TTMacroExpander};
use ext::tt::macro_parser::{Success, Error, Failure};
use ext::tt::macro_parser::{MatchedSeq, MatchedNonterminal};
use ext::tt::macro_parser::parse;
use parse::lexer::new_tt_reader;
use parse::parser::{Parser, Restrictions};
use parse::token::{self, gensym_ident, NtTT, Token};
use parse::token::Token::*;
use print;
use ptr::P;
use tokenstream::{self, TokenTree};

use util::small_vector::SmallVector;

use std::cell::RefCell;
use std::collections::{HashMap};
use std::collections::hash_map::{Entry};
use std::rc::Rc;

struct ParserAnyMacro<'a> {
    parser: RefCell<Parser<'a>>,

    /// Span of the expansion site of the macro this parser is for
    site_span: Span,
    /// The ident of the macro we're parsing
    macro_ident: ast::Ident
}

impl<'a> ParserAnyMacro<'a> {
    /// Make sure we don't have any tokens left to parse, so we don't
    /// silently drop anything. `allow_semi` is so that "optional"
    /// semicolons at the end of normal expressions aren't complained
    /// about e.g. the semicolon in `macro_rules! kapow { () => {
    /// panic!(); } }` doesn't get picked up by .parse_expr(), but it's
    /// allowed to be there.
    fn ensure_complete_parse(&self, allow_semi: bool, context: &str) {
        let mut parser = self.parser.borrow_mut();
        if allow_semi && parser.token == token::Semi {
            parser.bump();
        }
        if parser.token != token::Eof {
            let token_str = parser.this_token_to_string();
            let msg = format!("macro expansion ignores token `{}` and any \
                               following",
                              token_str);
            let span = parser.span;
            let mut err = parser.diagnostic().struct_span_err(span, &msg[..]);
            let msg = format!("caused by the macro expansion here; the usage \
                               of `{}!` is likely invalid in {} context",
                               self.macro_ident, context);
            err.span_note(self.site_span, &msg[..])
               .emit();
        }
    }
}

impl<'a> MacResult for ParserAnyMacro<'a> {
    fn make_expr(self: Box<ParserAnyMacro<'a>>) -> Option<P<ast::Expr>> {
        let ret = panictry!(self.parser.borrow_mut().parse_expr());
        self.ensure_complete_parse(true, "expression");
        Some(ret)
    }
    fn make_pat(self: Box<ParserAnyMacro<'a>>) -> Option<P<ast::Pat>> {
        let ret = panictry!(self.parser.borrow_mut().parse_pat());
        self.ensure_complete_parse(false, "pattern");
        Some(ret)
    }
    fn make_items(self: Box<ParserAnyMacro<'a>>) -> Option<SmallVector<P<ast::Item>>> {
        let mut ret = SmallVector::zero();
        while let Some(item) = panictry!(self.parser.borrow_mut().parse_item()) {
            ret.push(item);
        }
        self.ensure_complete_parse(false, "item");
        Some(ret)
    }

    fn make_impl_items(self: Box<ParserAnyMacro<'a>>)
                       -> Option<SmallVector<ast::ImplItem>> {
        let mut ret = SmallVector::zero();
        loop {
            let mut parser = self.parser.borrow_mut();
            match parser.token {
                token::Eof => break,
                _ => ret.push(panictry!(parser.parse_impl_item()))
            }
        }
        self.ensure_complete_parse(false, "item");
        Some(ret)
    }

    fn make_trait_items(self: Box<ParserAnyMacro<'a>>)
                       -> Option<SmallVector<ast::TraitItem>> {
        let mut ret = SmallVector::zero();
        loop {
            let mut parser = self.parser.borrow_mut();
            match parser.token {
                token::Eof => break,
                _ => ret.push(panictry!(parser.parse_trait_item()))
            }
        }
        self.ensure_complete_parse(false, "item");
        Some(ret)
    }


    fn make_stmts(self: Box<ParserAnyMacro<'a>>)
                 -> Option<SmallVector<ast::Stmt>> {
        let mut ret = SmallVector::zero();
        loop {
            let mut parser = self.parser.borrow_mut();
            match parser.token {
                token::Eof => break,
                _ => match parser.parse_stmt() {
                    Ok(maybe_stmt) => match maybe_stmt {
                        Some(stmt) => ret.push(stmt),
                        None => (),
                    },
                    Err(mut e) => {
                        e.emit();
                        break;
                    }
                }
            }
        }
        self.ensure_complete_parse(false, "statement");
        Some(ret)
    }

    fn make_ty(self: Box<ParserAnyMacro<'a>>) -> Option<P<ast::Ty>> {
        let ret = panictry!(self.parser.borrow_mut().parse_ty());
        self.ensure_complete_parse(false, "type");
        Some(ret)
    }
}

struct MacroRulesMacroExpander {
    name: ast::Ident,
    imported_from: Option<ast::Ident>,
    lhses: Vec<TokenTree>,
    rhses: Vec<TokenTree>,
    valid: bool,
}

impl TTMacroExpander for MacroRulesMacroExpander {
    fn expand<'cx>(&self,
                   cx: &'cx mut ExtCtxt,
                   sp: Span,
                   arg: &[TokenTree])
                   -> Box<MacResult+'cx> {
        if !self.valid {
            return DummyResult::any(sp);
        }
        generic_extension(cx,
                          sp,
                          self.name,
                          self.imported_from,
                          arg,
                          &self.lhses,
                          &self.rhses)
    }
}

/// Given `lhses` and `rhses`, this is the new macro we create
fn generic_extension<'cx>(cx: &'cx ExtCtxt,
                          sp: Span,
                          name: ast::Ident,
                          imported_from: Option<ast::Ident>,
                          arg: &[TokenTree],
                          lhses: &[TokenTree],
                          rhses: &[TokenTree])
                          -> Box<MacResult+'cx> {
    if cx.trace_macros() {
        println!("{}! {{ {} }}",
                 name,
                 print::pprust::tts_to_string(arg));
    }

    // Which arm's failure should we report? (the one furthest along)
    let mut best_fail_spot = DUMMY_SP;
    let mut best_fail_msg = "internal error: ran no matchers".to_string();

    for (i, lhs) in lhses.iter().enumerate() { // try each arm's matchers
        let lhs_tt = match *lhs {
            TokenTree::Delimited(_, ref delim) => &delim.tts[..],
            _ => cx.span_bug(sp, "malformed macro lhs")
        };

        match TokenTree::parse(cx, lhs_tt, arg) {
            Success(named_matches) => {
                let rhs = match rhses[i] {
                    // ignore delimiters
                    TokenTree::Delimited(_, ref delimed) => delimed.tts.clone(),
                    _ => cx.span_bug(sp, "malformed macro rhs"),
                };
                // rhs has holes ( `$id` and `$(...)` that need filled)
                let trncbr = new_tt_reader(&cx.parse_sess().span_diagnostic,
                                           Some(named_matches),
                                           imported_from,
                                           rhs);
                let mut p = Parser::new(cx.parse_sess(), cx.cfg(), Box::new(trncbr));
                p.filename = cx.filename.clone();
                p.mod_path_stack = cx.mod_path_stack.clone();
                p.restrictions = match cx.in_block {
                    true => Restrictions::NO_NONINLINE_MOD,
                    false => Restrictions::empty(),
                };
                p.check_unknown_macro_variable();
                // Let the context choose how to interpret the result.
                // Weird, but useful for X-macros.
                return Box::new(ParserAnyMacro {
                    parser: RefCell::new(p),

                    // Pass along the original expansion site and the name of the macro
                    // so we can print a useful error message if the parse of the expanded
                    // macro leaves unparsed tokens.
                    site_span: sp,
                    macro_ident: name
                })
            }
            Failure(sp, ref msg) => if sp.lo >= best_fail_spot.lo {
                best_fail_spot = sp;
                best_fail_msg = (*msg).clone();
            },
            Error(err_sp, ref msg) => {
                cx.span_fatal(err_sp.substitute_dummy(sp), &msg[..])
            }
        }
    }

     cx.span_fatal(best_fail_spot.substitute_dummy(sp), &best_fail_msg[..]);
}

// Note that macro-by-example's input is also matched against a token tree:
//                   $( $lhs:tt => $rhs:tt );+
//
// Holy self-referential!

/// Converts a `macro_rules!` invocation into a syntax extension.
pub fn compile<'cx>(cx: &'cx mut ExtCtxt,
                    def: &ast::MacroDef) -> SyntaxExtension {

    let lhs_nm =  gensym_ident("lhs");
    let rhs_nm =  gensym_ident("rhs");

    // The pattern that macro_rules matches.
    // The grammar for macro_rules! is:
    // $( $lhs:tt => $rhs:tt );+
    // ...quasiquoting this would be nice.
    // These spans won't matter, anyways
    let match_lhs_tok = MatchNt(lhs_nm, token::str_to_ident("tt"));
    let match_rhs_tok = MatchNt(rhs_nm, token::str_to_ident("tt"));
    let argument_gram = vec!(
        TokenTree::Sequence(DUMMY_SP,
                   Rc::new(tokenstream::SequenceRepetition {
                       tts: vec![
                           TokenTree::Token(DUMMY_SP, match_lhs_tok),
                           TokenTree::Token(DUMMY_SP, token::FatArrow),
                           TokenTree::Token(DUMMY_SP, match_rhs_tok)],
                       separator: Some(token::Semi),
                       op: tokenstream::KleeneOp::OneOrMore,
                       num_captures: 2
                   })),
        //to phase into semicolon-termination instead of
        //semicolon-separation
        TokenTree::Sequence(DUMMY_SP,
                   Rc::new(tokenstream::SequenceRepetition {
                       tts: vec![TokenTree::Token(DUMMY_SP, token::Semi)],
                       separator: None,
                       op: tokenstream::KleeneOp::ZeroOrMore,
                       num_captures: 0
                   })));


    // Parse the macro_rules! invocation (`none` is for no interpolations):
    let arg_reader = new_tt_reader(&cx.parse_sess().span_diagnostic,
                                   None,
                                   None,
                                   def.body.clone());

    let argument_map = match parse(cx.parse_sess(),
                                   cx.cfg(),
                                   arg_reader,
                                   &argument_gram) {
        Success(m) => m,
        Failure(sp, str) | Error(sp, str) => {
            panic!(cx.parse_sess().span_diagnostic
                     .span_fatal(sp.substitute_dummy(def.span), &str[..]));
        }
    };

    let mut valid = true;

    // Extract the arguments:
    let lhses = match **argument_map.get(&lhs_nm.name).unwrap() {
        MatchedSeq(ref s, _) => {
            s.iter().map(|m| match **m {
                MatchedNonterminal(NtTT(ref tt)) => {
                    valid &= check_lhs_nt_follows(cx, tt);
                    (**tt).clone()
                }
                _ => cx.span_bug(def.span, "wrong-structured lhs")
            }).collect()
        }
        _ => cx.span_bug(def.span, "wrong-structured lhs")
    };

    let rhses = match **argument_map.get(&rhs_nm.name).unwrap() {
        MatchedSeq(ref s, _) => {
            s.iter().map(|m| match **m {
                MatchedNonterminal(NtTT(ref tt)) => (**tt).clone(),
                _ => cx.span_bug(def.span, "wrong-structured rhs")
            }).collect()
        }
        _ => cx.span_bug(def.span, "wrong-structured rhs")
    };

    for rhs in &rhses {
        valid &= check_rhs(cx, rhs);
    }

    let exp: Box<_> = Box::new(MacroRulesMacroExpander {
        name: def.ident,
        imported_from: def.imported_from,
        lhses: lhses,
        rhses: rhses,
        valid: valid,
    });

    NormalTT(exp, Some(def.span), def.allow_internal_unstable)
}

fn check_lhs_nt_follows(cx: &mut ExtCtxt, lhs: &TokenTree) -> bool {
    // lhs is going to be like TokenTree::Delimited(...), where the
    // entire lhs is those tts. Or, it can be a "bare sequence", not wrapped in parens.
    match lhs {
        &TokenTree::Delimited(_, ref tts) => check_matcher(cx, &tts.tts),
        _ => {
            cx.span_err(lhs.get_span(), "invalid macro matcher; matchers must \
                                         be contained in balanced delimiters");
            false
        }
    }
    // we don't abort on errors on rejection, the driver will do that for us
    // after parsing/expansion. we can report every error in every macro this way.
}

fn check_rhs(cx: &mut ExtCtxt, rhs: &TokenTree) -> bool {
    match *rhs {
        TokenTree::Delimited(..) => return true,
        _ => cx.span_err(rhs.get_span(), "macro rhs must be delimited")
    }
    false
}

fn check_matcher(cx: &mut ExtCtxt, matcher: &[TokenTree]) -> bool {
    let first_sets = FirstSets::new(matcher);
    let empty_suffix = TokenSet::empty();
    let err = cx.parse_sess.span_diagnostic.err_count();
    check_matcher_core(cx, &first_sets, matcher, &empty_suffix);
    err == cx.parse_sess.span_diagnostic.err_count()
}

// The FirstSets for a matcher is a mapping from subsequences in the
// matcher to the FIRST set for that subsequence.
//
// This mapping is partially precomputed via a backwards scan over the
// token trees of the matcher, which provides a mapping from each
// repetition sequence to its FIRST set.
//
// (Hypothetically sequences should be uniquely identifiable via their
// spans, though perhaps that is false e.g. for macro-generated macros
// that do not try to inject artificial span information. My plan is
// to try to catch such cases ahead of time and not include them in
// the precomputed mapping.)
struct FirstSets {
    // this maps each TokenTree::Sequence `$(tt ...) SEP OP` that is uniquely identified by its
    // span in the original matcher to the First set for the inner sequence `tt ...`.
    //
    // If two sequences have the same span in a matcher, then map that
    // span to None (invalidating the mapping here and forcing the code to
    // use a slow path).
    first: HashMap<Span, Option<TokenSet>>,
}

impl FirstSets {
    fn new(tts: &[TokenTree]) -> FirstSets {
        let mut sets = FirstSets { first: HashMap::new() };
        build_recur(&mut sets, tts);
        return sets;

        // walks backward over `tts`, returning the FIRST for `tts`
        // and updating `sets` at the same time for all sequence
        // substructure we find within `tts`.
        fn build_recur(sets: &mut FirstSets, tts: &[TokenTree]) -> TokenSet {
            let mut first = TokenSet::empty();
            for tt in tts.iter().rev() {
                match *tt {
                    TokenTree::Token(sp, ref tok) => {
                        first.replace_with((sp, tok.clone()));
                    }
                    TokenTree::Delimited(_, ref delimited) => {
                        build_recur(sets, &delimited.tts[..]);
                        first.replace_with((delimited.open_span,
                                            Token::OpenDelim(delimited.delim)));
                    }
                    TokenTree::Sequence(sp, ref seq_rep) => {
                        let subfirst = build_recur(sets, &seq_rep.tts[..]);

                        match sets.first.entry(sp) {
                            Entry::Vacant(vac) => {
                                vac.insert(Some(subfirst.clone()));
                            }
                            Entry::Occupied(mut occ) => {
                                // if there is already an entry, then a span must have collided.
                                // This should not happen with typical macro_rules macros,
                                // but syntax extensions need not maintain distinct spans,
                                // so distinct syntax trees can be assigned the same span.
                                // In such a case, the map cannot be trusted; so mark this
                                // entry as unusable.
                                occ.insert(None);
                            }
                        }

                        // If the sequence contents can be empty, then the first
                        // token could be the separator token itself.

                        if let (Some(ref sep), true) = (seq_rep.separator.clone(),
                                                        subfirst.maybe_empty) {
                            first.add_one_maybe((sp, sep.clone()));
                        }

                        // Reverse scan: Sequence comes before `first`.
                        if subfirst.maybe_empty || seq_rep.op == tokenstream::KleeneOp::ZeroOrMore {
                            // If sequence is potentially empty, then
                            // union them (preserving first emptiness).
                            first.add_all(&TokenSet { maybe_empty: true, ..subfirst });
                        } else {
                            // Otherwise, sequence guaranteed
                            // non-empty; replace first.
                            first = subfirst;
                        }
                    }
                }
            }

            return first;
        }
    }

    // walks forward over `tts` until all potential FIRST tokens are
    // identified.
    fn first(&self, tts: &[TokenTree]) -> TokenSet {
        let mut first = TokenSet::empty();
        for tt in tts.iter() {
            assert!(first.maybe_empty);
            match *tt {
                TokenTree::Token(sp, ref tok) => {
                    first.add_one((sp, tok.clone()));
                    return first;
                }
                TokenTree::Delimited(_, ref delimited) => {
                    first.add_one((delimited.open_span,
                                   Token::OpenDelim(delimited.delim)));
                    return first;
                }
                TokenTree::Sequence(sp, ref seq_rep) => {
                    match self.first.get(&sp) {
                        Some(&Some(ref subfirst)) => {

                            // If the sequence contents can be empty, then the first
                            // token could be the separator token itself.

                            if let (Some(ref sep), true) = (seq_rep.separator.clone(),
                                                            subfirst.maybe_empty) {
                                first.add_one_maybe((sp, sep.clone()));
                            }

                            assert!(first.maybe_empty);
                            first.add_all(subfirst);
                            if subfirst.maybe_empty ||
                               seq_rep.op == tokenstream::KleeneOp::ZeroOrMore {
                                // continue scanning for more first
                                // tokens, but also make sure we
                                // restore empty-tracking state
                                first.maybe_empty = true;
                                continue;
                            } else {
                                return first;
                            }
                        }

                        Some(&None) => {
                            panic!("assume all sequences have (unique) spans for now");
                        }

                        None => {
                            panic!("We missed a sequence during FirstSets construction");
                        }
                    }
                }
            }
        }

        // we only exit the loop if `tts` was empty or if every
        // element of `tts` matches the empty sequence.
        assert!(first.maybe_empty);
        return first;
    }
}

// A set of Tokens, which may include MatchNt tokens (for
// macro-by-example syntactic variables). It also carries the
// `maybe_empty` flag; that is true if and only if the matcher can
// match an empty token sequence.
//
// The First set is computed on submatchers like `$($a:expr b),* $(c)* d`,
// which has corresponding FIRST = {$a:expr, c, d}.
// Likewise, `$($a:expr b),* $(c)+ d` has FIRST = {$a:expr, c}.
//
// (Notably, we must allow for *-op to occur zero times.)
#[derive(Clone, Debug)]
struct TokenSet {
    tokens: Vec<(Span, Token)>,
    maybe_empty: bool,
}

impl TokenSet {
    // Returns a set for the empty sequence.
    fn empty() -> Self { TokenSet { tokens: Vec::new(), maybe_empty: true } }

    // Returns the set `{ tok }` for the single-token (and thus
    // non-empty) sequence [tok].
    fn singleton(tok: (Span, Token)) -> Self {
        TokenSet { tokens: vec![tok], maybe_empty: false }
    }

    // Changes self to be the set `{ tok }`.
    // Since `tok` is always present, marks self as non-empty.
    fn replace_with(&mut self, tok: (Span, Token)) {
        self.tokens.clear();
        self.tokens.push(tok);
        self.maybe_empty = false;
    }

    // Changes self to be the empty set `{}`; meant for use when
    // the particular token does not matter, but we want to
    // record that it occurs.
    fn replace_with_irrelevant(&mut self) {
        self.tokens.clear();
        self.maybe_empty = false;
    }

    // Adds `tok` to the set for `self`, marking sequence as non-empy.
    fn add_one(&mut self, tok: (Span, Token)) {
        if !self.tokens.contains(&tok) {
            self.tokens.push(tok);
        }
        self.maybe_empty = false;
    }

    // Adds `tok` to the set for `self`. (Leaves `maybe_empty` flag alone.)
    fn add_one_maybe(&mut self, tok: (Span, Token)) {
        if !self.tokens.contains(&tok) {
            self.tokens.push(tok);
        }
    }

    // Adds all elements of `other` to this.
    //
    // (Since this is a set, we filter out duplicates.)
    //
    // If `other` is potentially empty, then preserves the previous
    // setting of the empty flag of `self`. If `other` is guaranteed
    // non-empty, then `self` is marked non-empty.
    fn add_all(&mut self, other: &Self) {
        for tok in &other.tokens {
            if !self.tokens.contains(tok) {
                self.tokens.push(tok.clone());
            }
        }
        if !other.maybe_empty {
            self.maybe_empty = false;
        }
    }
}

// Checks that `matcher` is internally consistent and that it
// can legally by followed by a token N, for all N in `follow`.
// (If `follow` is empty, then it imposes no constraint on
// the `matcher`.)
//
// Returns the set of NT tokens that could possibly come last in
// `matcher`. (If `matcher` matches the empty sequence, then
// `maybe_empty` will be set to true.)
//
// Requires that `first_sets` is pre-computed for `matcher`;
// see `FirstSets::new`.
fn check_matcher_core(cx: &mut ExtCtxt,
                      first_sets: &FirstSets,
                      matcher: &[TokenTree],
                      follow: &TokenSet) -> TokenSet {
    use print::pprust::token_to_string;

    let mut last = TokenSet::empty();

    // 2. For each token and suffix  [T, SUFFIX] in M:
    // ensure that T can be followed by SUFFIX, and if SUFFIX may be empty,
    // then ensure T can also be followed by any element of FOLLOW.
    'each_token: for i in 0..matcher.len() {
        let token = &matcher[i];
        let suffix = &matcher[i+1..];

        let build_suffix_first = || {
            let mut s = first_sets.first(suffix);
            if s.maybe_empty { s.add_all(follow); }
            return s;
        };

        // (we build `suffix_first` on demand below; you can tell
        // which cases are supposed to fall through by looking for the
        // initialization of this variable.)
        let suffix_first;

        // First, update `last` so that it corresponds to the set
        // of NT tokens that might end the sequence `... token`.
        match *token {
            TokenTree::Token(sp, ref tok) => {
                let can_be_followed_by_any;
                if let Err(bad_frag) = has_legal_fragment_specifier(tok) {
                    cx.struct_span_err(sp, &format!("invalid fragment specifier `{}`", bad_frag))
                        .help("valid fragment specifiers are `ident`, `block`, \
                               `stmt`, `expr`, `pat`, `ty`, `path`, `meta`, `tt` \
                               and `item`")
                        .emit();
                    // (This eliminates false positives and duplicates
                    // from error messages.)
                    can_be_followed_by_any = true;
                } else {
                    can_be_followed_by_any = token_can_be_followed_by_any(tok);
                }

                if can_be_followed_by_any {
                    // don't need to track tokens that work with any,
                    last.replace_with_irrelevant();
                    // ... and don't need to check tokens that can be
                    // followed by anything against SUFFIX.
                    continue 'each_token;
                } else {
                    last.replace_with((sp, tok.clone()));
                    suffix_first = build_suffix_first();
                }
            }
            TokenTree::Delimited(_, ref d) => {
                let my_suffix = TokenSet::singleton((d.close_span, Token::CloseDelim(d.delim)));
                check_matcher_core(cx, first_sets, &d.tts, &my_suffix);
                // don't track non NT tokens
                last.replace_with_irrelevant();

                // also, we don't need to check delimited sequences
                // against SUFFIX
                continue 'each_token;
            }
            TokenTree::Sequence(sp, ref seq_rep) => {
                suffix_first = build_suffix_first();
                // The trick here: when we check the interior, we want
                // to include the separator (if any) as a potential
                // (but not guaranteed) element of FOLLOW. So in that
                // case, we make a temp copy of suffix and stuff
                // delimiter in there.
                //
                // FIXME: Should I first scan suffix_first to see if
                // delimiter is already in it before I go through the
                // work of cloning it? But then again, this way I may
                // get a "tighter" span?
                let mut new;
                let my_suffix = if let Some(ref u) = seq_rep.separator {
                    new = suffix_first.clone();
                    new.add_one_maybe((sp, u.clone()));
                    &new
                } else {
                    &suffix_first
                };

                // At this point, `suffix_first` is built, and
                // `my_suffix` is some TokenSet that we can use
                // for checking the interior of `seq_rep`.
                let next = check_matcher_core(cx, first_sets, &seq_rep.tts, my_suffix);
                if next.maybe_empty {
                    last.add_all(&next);
                } else {
                    last = next;
                }

                // the recursive call to check_matcher_core already ran the 'each_last
                // check below, so we can just keep going forward here.
                continue 'each_token;
            }
        }

        // (`suffix_first` guaranteed initialized once reaching here.)

        // Now `last` holds the complete set of NT tokens that could
        // end the sequence before SUFFIX. Check that every one works with `suffix`.
        'each_last: for &(_sp, ref t) in &last.tokens {
            if let MatchNt(ref name, ref frag_spec) = *t {
                for &(sp, ref next_token) in &suffix_first.tokens {
                    match is_in_follow(cx, next_token, &frag_spec.name.as_str()) {
                        Err((msg, help)) => {
                            cx.struct_span_err(sp, &msg).help(help).emit();
                            // don't bother reporting every source of
                            // conflict for a particular element of `last`.
                            continue 'each_last;
                        }
                        Ok(true) => {}
                        Ok(false) => {
                            let may_be = if last.tokens.len() == 1 &&
                                suffix_first.tokens.len() == 1
                            {
                                "is"
                            } else {
                                "may be"
                            };

                            cx.span_err(
                                sp,
                                &format!("`${name}:{frag}` {may_be} followed by `{next}`, which \
                                          is not allowed for `{frag}` fragments",
                                         name=name,
                                         frag=frag_spec,
                                         next=token_to_string(next_token),
                                         may_be=may_be)
                            );
                        }
                    }
                }
            }
        }
    }
    last
}

fn token_can_be_followed_by_any(tok: &Token) -> bool {
    if let &MatchNt(_, ref frag_spec) = tok {
        frag_can_be_followed_by_any(&frag_spec.name.as_str())
    } else {
        // (Non NT's can always be followed by anthing in matchers.)
        true
    }
}

/// True if a fragment of type `frag` can be followed by any sort of
/// token.  We use this (among other things) as a useful approximation
/// for when `frag` can be followed by a repetition like `$(...)*` or
/// `$(...)+`. In general, these can be a bit tricky to reason about,
/// so we adopt a conservative position that says that any fragment
/// specifier which consumes at most one token tree can be followed by
/// a fragment specifier (indeed, these fragments can be followed by
/// ANYTHING without fear of future compatibility hazards).
fn frag_can_be_followed_by_any(frag: &str) -> bool {
    match frag {
        "item"  | // always terminated by `}` or `;`
        "block" | // exactly one token tree
        "ident" | // exactly one token tree
        "meta"  | // exactly one token tree
        "tt" =>   // exactly one token tree
            true,

        _ =>
            false,
    }
}

/// True if `frag` can legally be followed by the token `tok`. For
/// fragments that can consume an unbounded number of tokens, `tok`
/// must be within a well-defined follow set. This is intended to
/// guarantee future compatibility: for example, without this rule, if
/// we expanded `expr` to include a new binary operator, we might
/// break macros that were relying on that binary operator as a
/// separator.
// when changing this do not forget to update doc/book/macros.md!
fn is_in_follow(_: &ExtCtxt, tok: &Token, frag: &str) -> Result<bool, (String, &'static str)> {
    if let &CloseDelim(_) = tok {
        // closing a token tree can never be matched by any fragment;
        // iow, we always require that `(` and `)` match, etc.
        Ok(true)
    } else {
        match frag {
            "item" => {
                // since items *must* be followed by either a `;` or a `}`, we can
                // accept anything after them
                Ok(true)
            },
            "block" => {
                // anything can follow block, the braces provide an easy boundary to
                // maintain
                Ok(true)
            },
            "stmt" | "expr"  => {
                match *tok {
                    FatArrow | Comma | Semi => Ok(true),
                    _ => Ok(false)
                }
            },
            "pat" => {
                match *tok {
                    FatArrow | Comma | Eq | BinOp(token::Or) => Ok(true),
                    Ident(i) if (i.name.as_str() == "if" ||
                                 i.name.as_str() == "in") => Ok(true),
                    _ => Ok(false)
                }
            },
            "path" | "ty" => {
                match *tok {
                    OpenDelim(token::DelimToken::Brace) | OpenDelim(token::DelimToken::Bracket) |
                    Comma | FatArrow | Colon | Eq | Gt | Semi | BinOp(token::Or) => Ok(true),
                    MatchNt(_, ref frag) if frag.name.as_str() == "block" => Ok(true),
                    Ident(i) if i.name.as_str() == "as" || i.name.as_str() == "where" => Ok(true),
                    _ => Ok(false)
                }
            },
            "ident" => {
                // being a single token, idents are harmless
                Ok(true)
            },
            "meta" | "tt" => {
                // being either a single token or a delimited sequence, tt is
                // harmless
                Ok(true)
            },
            _ => Err((format!("invalid fragment specifier `{}`", frag),
                     "valid fragment specifiers are `ident`, `block`, \
                      `stmt`, `expr`, `pat`, `ty`, `path`, `meta`, `tt` \
                      and `item`"))
        }
    }
}

fn has_legal_fragment_specifier(tok: &Token) -> Result<(), String> {
    debug!("has_legal_fragment_specifier({:?})", tok);
    if let &MatchNt(_, ref frag_spec) = tok {
        let s = &frag_spec.name.as_str();
        if !is_legal_fragment_specifier(s) {
            return Err(s.to_string());
        }
    }
    Ok(())
}

fn is_legal_fragment_specifier(frag: &str) -> bool {
    match frag {
        "item" | "block" | "stmt" | "expr" | "pat" |
        "path" | "ty" | "ident" | "meta" | "tt" => true,
        _ => false,
    }
}<|MERGE_RESOLUTION|>--- conflicted
+++ resolved
@@ -8,13 +8,8 @@
 // option. This file may not be copied, modified, or distributed
 // except according to those terms.
 
-<<<<<<< HEAD
-use ast::{self, TokenTree};
+use ast;
 use syntax_pos::{Span, DUMMY_SP};
-=======
-use ast;
-use codemap::{Span, DUMMY_SP};
->>>>>>> d59accfb
 use ext::base::{DummyResult, ExtCtxt, MacResult, SyntaxExtension};
 use ext::base::{NormalTT, TTMacroExpander};
 use ext::tt::macro_parser::{Success, Error, Failure};
