//! Raw Unix-like file descriptors.

#![stable(feature = "rust1", since = "1.0.0")]

use crate::fs;
use crate::io;
use crate::os::raw;
#[cfg(all(doc, not(target_family = "wasm")))]
use crate::os::unix::io::AsFd;
#[cfg(unix)]
use crate::os::unix::io::OwnedFd;
#[cfg(target_os = "wasi")]
use crate::os::wasi::io::OwnedFd;
use crate::sys_common::{AsInner, IntoInner};

/// Raw file descriptors.
#[rustc_allowed_through_unstable_modules]
#[stable(feature = "rust1", since = "1.0.0")]
pub type RawFd = raw::c_int;

/// A trait to extract the raw file descriptor from an underlying object.
///
/// This is only available on unix and WASI platforms and must be imported in
/// order to call the method. Windows platforms have a corresponding
/// `AsRawHandle` and `AsRawSocket` set of traits.
#[rustc_allowed_through_unstable_modules]
#[stable(feature = "rust1", since = "1.0.0")]
pub trait AsRawFd {
    /// Extracts the raw file descriptor.
    ///
    /// This function is typically used to **borrow** an owned file descriptor.
    /// When used in this way, this method does **not** pass ownership of the
    /// raw file descriptor to the caller, and the file descriptor is only
    /// guaranteed to be valid while the original object has not yet been
    /// destroyed.
    ///
    /// However, borrowing is not strictly required. See [`AsFd::as_fd`]
    /// for an API which strictly borrows a file descriptor.
    ///
    /// # Example
    ///
    /// ```no_run
    /// use std::fs::File;
    /// # use std::io;
    /// #[cfg(any(unix, target_os = "wasi"))]
    /// use std::os::fd::{AsRawFd, RawFd};
    ///
    /// let mut f = File::open("foo.txt")?;
    /// // Note that `raw_fd` is only valid as long as `f` exists.
    /// #[cfg(any(unix, target_os = "wasi"))]
    /// let raw_fd: RawFd = f.as_raw_fd();
    /// # Ok::<(), io::Error>(())
    /// ```
    #[stable(feature = "rust1", since = "1.0.0")]
    fn as_raw_fd(&self) -> RawFd;
}

/// A trait to express the ability to construct an object from a raw file
/// descriptor.
#[rustc_allowed_through_unstable_modules]
#[stable(feature = "from_raw_os", since = "1.1.0")]
pub trait FromRawFd {
    /// Constructs a new instance of `Self` from the given raw file
    /// descriptor.
    ///
    /// This function is typically used to **consume ownership** of the
    /// specified file descriptor. When used in this way, the returned object
    /// will take responsibility for closing it when the object goes out of
    /// scope.
    ///
    /// However, consuming ownership is not strictly required. Use a
    /// [`From<OwnedFd>::from`] implementation for an API which strictly
    /// consumes ownership.
    ///
    /// # Safety
    ///
    /// The `fd` passed in must be a valid and open file descriptor.
    ///
    /// # Example
    ///
    /// ```no_run
    /// use std::fs::File;
    /// # use std::io;
<<<<<<< HEAD
    /// #[cfg(unix)]
    /// use std::os::unix::io::{FromRawFd, IntoRawFd, RawFd};
    /// #[cfg(any(target_os = "wasi"))]
    /// use std::os::wasi::io::{FromRawFd, IntoRawFd, RawFd};
=======
    /// #[cfg(any(unix, target_os = "wasi"))]
    /// use std::os::fd::{FromRawFd, IntoRawFd, RawFd};
>>>>>>> 2b91cbe2
    ///
    /// let f = File::open("foo.txt")?;
    /// # #[cfg(any(unix, target_os = "wasi"))]
    /// let raw_fd: RawFd = f.into_raw_fd();
    /// // SAFETY: no other functions should call `from_raw_fd`, so there
    /// // is only one owner for the file descriptor.
    /// # #[cfg(any(unix, target_os = "wasi"))]
    /// let f = unsafe { File::from_raw_fd(raw_fd) };
    /// # Ok::<(), io::Error>(())
    /// ```
    #[stable(feature = "from_raw_os", since = "1.1.0")]
    unsafe fn from_raw_fd(fd: RawFd) -> Self;
}

/// A trait to express the ability to consume an object and acquire ownership of
/// its raw file descriptor.
#[rustc_allowed_through_unstable_modules]
#[stable(feature = "into_raw_os", since = "1.4.0")]
pub trait IntoRawFd {
    /// Consumes this object, returning the raw underlying file descriptor.
    ///
    /// This function is typically used to **transfer ownership** of the underlying
    /// file descriptor to the caller. When used in this way, callers are then the unique
    /// owners of the file descriptor and must close it once it's no longer needed.
    ///
    /// However, transferring ownership is not strictly required. Use a
    /// [`Into<OwnedFd>::into`] implementation for an API which strictly
    /// transfers ownership.
    ///
    /// # Example
    ///
    /// ```no_run
    /// use std::fs::File;
    /// # use std::io;
    /// #[cfg(any(unix, target_os = "wasi"))]
    /// use std::os::fd::{IntoRawFd, RawFd};
    ///
    /// let f = File::open("foo.txt")?;
    /// #[cfg(any(unix, target_os = "wasi"))]
    /// let raw_fd: RawFd = f.into_raw_fd();
    /// # Ok::<(), io::Error>(())
    /// ```
    #[stable(feature = "into_raw_os", since = "1.4.0")]
    fn into_raw_fd(self) -> RawFd;
}

#[stable(feature = "raw_fd_reflexive_traits", since = "1.48.0")]
impl AsRawFd for RawFd {
    #[inline]
    fn as_raw_fd(&self) -> RawFd {
        *self
    }
}
#[stable(feature = "raw_fd_reflexive_traits", since = "1.48.0")]
impl IntoRawFd for RawFd {
    #[inline]
    fn into_raw_fd(self) -> RawFd {
        self
    }
}
#[stable(feature = "raw_fd_reflexive_traits", since = "1.48.0")]
impl FromRawFd for RawFd {
    #[inline]
    unsafe fn from_raw_fd(fd: RawFd) -> RawFd {
        fd
    }
}

#[stable(feature = "rust1", since = "1.0.0")]
impl AsRawFd for fs::File {
    #[inline]
    fn as_raw_fd(&self) -> RawFd {
        self.as_inner().as_raw_fd()
    }
}
#[stable(feature = "from_raw_os", since = "1.1.0")]
impl FromRawFd for fs::File {
    #[inline]
    unsafe fn from_raw_fd(fd: RawFd) -> fs::File {
        unsafe { fs::File::from(OwnedFd::from_raw_fd(fd)) }
    }
}
#[stable(feature = "into_raw_os", since = "1.4.0")]
impl IntoRawFd for fs::File {
    #[inline]
    fn into_raw_fd(self) -> RawFd {
        self.into_inner().into_inner().into_raw_fd()
    }
}

#[stable(feature = "asraw_stdio", since = "1.21.0")]
impl AsRawFd for io::Stdin {
    #[inline]
    fn as_raw_fd(&self) -> RawFd {
        libc::STDIN_FILENO
    }
}

#[stable(feature = "asraw_stdio", since = "1.21.0")]
impl AsRawFd for io::Stdout {
    #[inline]
    fn as_raw_fd(&self) -> RawFd {
        libc::STDOUT_FILENO
    }
}

#[stable(feature = "asraw_stdio", since = "1.21.0")]
impl AsRawFd for io::Stderr {
    #[inline]
    fn as_raw_fd(&self) -> RawFd {
        libc::STDERR_FILENO
    }
}

#[stable(feature = "asraw_stdio_locks", since = "1.35.0")]
impl<'a> AsRawFd for io::StdinLock<'a> {
    #[inline]
    fn as_raw_fd(&self) -> RawFd {
        libc::STDIN_FILENO
    }
}

#[stable(feature = "asraw_stdio_locks", since = "1.35.0")]
impl<'a> AsRawFd for io::StdoutLock<'a> {
    #[inline]
    fn as_raw_fd(&self) -> RawFd {
        libc::STDOUT_FILENO
    }
}

#[stable(feature = "asraw_stdio_locks", since = "1.35.0")]
impl<'a> AsRawFd for io::StderrLock<'a> {
    #[inline]
    fn as_raw_fd(&self) -> RawFd {
        libc::STDERR_FILENO
    }
}

/// This impl allows implementing traits that require `AsRawFd` on Arc.
/// ```
/// # #[cfg(any(unix, target_os = "wasi"))] mod group_cfg {
/// # #[cfg(target_os = "wasi")]
/// # use std::os::wasi::io::AsRawFd;
/// # #[cfg(unix)]
/// # use std::os::unix::io::AsRawFd;
/// use std::net::UdpSocket;
/// use std::sync::Arc;
/// trait MyTrait: AsRawFd {
/// }
/// impl MyTrait for Arc<UdpSocket> {}
/// impl MyTrait for Box<UdpSocket> {}
/// # }
/// ```
#[stable(feature = "asrawfd_ptrs", since = "1.63.0")]
impl<T: AsRawFd> AsRawFd for crate::sync::Arc<T> {
    #[inline]
    fn as_raw_fd(&self) -> RawFd {
        (**self).as_raw_fd()
    }
}

#[stable(feature = "asrawfd_ptrs", since = "1.63.0")]
impl<T: AsRawFd> AsRawFd for Box<T> {
    #[inline]
    fn as_raw_fd(&self) -> RawFd {
        (**self).as_raw_fd()
    }
}<|MERGE_RESOLUTION|>--- conflicted
+++ resolved
@@ -81,15 +81,8 @@
     /// ```no_run
     /// use std::fs::File;
     /// # use std::io;
-<<<<<<< HEAD
-    /// #[cfg(unix)]
-    /// use std::os::unix::io::{FromRawFd, IntoRawFd, RawFd};
-    /// #[cfg(any(target_os = "wasi"))]
-    /// use std::os::wasi::io::{FromRawFd, IntoRawFd, RawFd};
-=======
     /// #[cfg(any(unix, target_os = "wasi"))]
     /// use std::os::fd::{FromRawFd, IntoRawFd, RawFd};
->>>>>>> 2b91cbe2
     ///
     /// let f = File::open("foo.txt")?;
     /// # #[cfg(any(unix, target_os = "wasi"))]
