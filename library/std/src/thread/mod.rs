//! Native threads.
//!
//! ## The threading model
//!
//! An executing Rust program consists of a collection of native OS threads,
//! each with their own stack and local state. Threads can be named, and
//! provide some built-in support for low-level synchronization.
//!
//! Communication between threads can be done through
//! [channels], Rust's message-passing types, along with [other forms of thread
//! synchronization](../../std/sync/index.html) and shared-memory data
//! structures. In particular, types that are guaranteed to be
//! threadsafe are easily shared between threads using the
//! atomically-reference-counted container, [`Arc`].
//!
//! Fatal logic errors in Rust cause *thread panic*, during which
//! a thread will unwind the stack, running destructors and freeing
//! owned resources. While not meant as a 'try/catch' mechanism, panics
//! in Rust can nonetheless be caught (unless compiling with `panic=abort`) with
//! [`catch_unwind`](../../std/panic/fn.catch_unwind.html) and recovered
//! from, or alternatively be resumed with
//! [`resume_unwind`](../../std/panic/fn.resume_unwind.html). If the panic
//! is not caught the thread will exit, but the panic may optionally be
//! detected from a different thread with [`join`]. If the main thread panics
//! without the panic being caught, the application will exit with a
//! non-zero exit code.
//!
//! When the main thread of a Rust program terminates, the entire program shuts
//! down, even if other threads are still running. However, this module provides
//! convenient facilities for automatically waiting for the termination of a
//! thread (i.e., join).
//!
//! ## Spawning a thread
//!
//! A new thread can be spawned using the [`thread::spawn`][`spawn`] function:
//!
//! ```rust
//! use std::thread;
//!
//! thread::spawn(move || {
//!     // some work here
//! });
//! ```
//!
//! In this example, the spawned thread is "detached," which means that there is
//! no way for the program to learn when the spawned thread completes or otherwise
//! terminates.
//!
//! To learn when a thread completes, it is necessary to capture the [`JoinHandle`]
//! object that is returned by the call to [`spawn`], which provides
//! a `join` method that allows the caller to wait for the completion of the
//! spawned thread:
//!
//! ```rust
//! use std::thread;
//!
//! let thread_join_handle = thread::spawn(move || {
//!     // some work here
//! });
//! // some work here
//! let res = thread_join_handle.join();
//! ```
//!
//! The [`join`] method returns a [`thread::Result`] containing [`Ok`] of the final
//! value produced by the spawned thread, or [`Err`] of the value given to
//! a call to [`panic!`] if the thread panicked.
//!
//! Note that there is no parent/child relationship between a thread that spawns a
//! new thread and the thread being spawned.  In particular, the spawned thread may or
//! may not outlive the spawning thread, unless the spawning thread is the main thread.
//!
//! ## Configuring threads
//!
//! A new thread can be configured before it is spawned via the [`Builder`] type,
//! which currently allows you to set the name and stack size for the thread:
//!
//! ```rust
//! # #![allow(unused_must_use)]
//! use std::thread;
//!
//! thread::Builder::new().name("thread1".to_string()).spawn(move || {
//!     println!("Hello, world!");
//! });
//! ```
//!
//! ## The `Thread` type
//!
//! Threads are represented via the [`Thread`] type, which you can get in one of
//! two ways:
//!
//! * By spawning a new thread, e.g., using the [`thread::spawn`][`spawn`]
//!   function, and calling [`thread`][`JoinHandle::thread`] on the [`JoinHandle`].
//! * By requesting the current thread, using the [`thread::current`] function.
//!
//! The [`thread::current`] function is available even for threads not spawned
//! by the APIs of this module.
//!
//! ## Thread-local storage
//!
//! This module also provides an implementation of thread-local storage for Rust
//! programs. Thread-local storage is a method of storing data into a global
//! variable that each thread in the program will have its own copy of.
//! Threads do not share this data, so accesses do not need to be synchronized.
//!
//! A thread-local key owns the value it contains and will destroy the value when the
//! thread exits. It is created with the [`thread_local!`] macro and can contain any
//! value that is `'static` (no borrowed pointers). It provides an accessor function,
//! [`with`], that yields a shared reference to the value to the specified
//! closure. Thread-local keys allow only shared access to values, as there would be no
//! way to guarantee uniqueness if mutable borrows were allowed. Most values
//! will want to make use of some form of **interior mutability** through the
//! [`Cell`] or [`RefCell`] types.
//!
//! ## Naming threads
//!
//! Threads are able to have associated names for identification purposes. By default, spawned
//! threads are unnamed. To specify a name for a thread, build the thread with [`Builder`] and pass
//! the desired thread name to [`Builder::name`]. To retrieve the thread name from within the
//! thread, use [`Thread::name`]. A couple of examples where the name of a thread gets used:
//!
//! * If a panic occurs in a named thread, the thread name will be printed in the panic message.
//! * The thread name is provided to the OS where applicable (e.g., `pthread_setname_np` in
//!   unix-like platforms).
//!
//! ## Stack size
//!
//! The default stack size is platform-dependent and subject to change. Currently it is 2MB on all
//! Tier-1 platforms. There are two ways to manually specify the stack size for spawned threads:
//!
//! * Build the thread with [`Builder`] and pass the desired stack size to [`Builder::stack_size`].
//! * Set the `RUST_MIN_STACK` environment variable to an integer representing the desired stack
//!   size (in bytes). Note that setting [`Builder::stack_size`] will override this.
//!
//! Note that the stack size of the main thread is *not* determined by Rust.
//!
//! [channels]: crate::sync::mpsc
//! [`join`]: JoinHandle::join
//! [`Result`]: crate::result::Result
//! [`Ok`]: crate::result::Result::Ok
//! [`Err`]: crate::result::Result::Err
//! [`thread::current`]: current
//! [`thread::Result`]: Result
//! [`unpark`]: Thread::unpark
//! [`thread::park_timeout`]: park_timeout
//! [`Cell`]: crate::cell::Cell
//! [`RefCell`]: crate::cell::RefCell
//! [`with`]: LocalKey::with
//! [`thread_local!`]: crate::thread_local

#![stable(feature = "rust1", since = "1.0.0")]
#![deny(unsafe_op_in_unsafe_fn)]
<<<<<<< HEAD
#![cfg_attr(all(target_os = "wasi", target_vendor = "wasmer"), allow(unused_imports))]
=======
// Under `test`, `__FastLocalKeyInner` seems unused.
#![cfg_attr(test, allow(dead_code))]
>>>>>>> 2b3f260e

#[cfg(all(test, not(target_os = "emscripten")))]
mod tests;

use crate::any::Any;
use crate::cell::UnsafeCell;
use crate::ffi::{CStr, CString};
use crate::fmt;
use crate::io;
use crate::marker::PhantomData;
use crate::mem::{self, forget};
use crate::num::NonZeroU64;
use crate::num::NonZeroUsize;
use crate::panic;
use crate::panicking;
use crate::pin::Pin;
use crate::ptr::addr_of_mut;
use crate::str;
use crate::sync::Arc;
use crate::sys::thread as imp;
use crate::sys_common::thread;
use crate::sys_common::thread_info;
use crate::sys_common::thread_parking::Parker;
use crate::sys_common::{AsInner, IntoInner};
use crate::time::Duration;

#[stable(feature = "scoped_threads", since = "1.63.0")]
mod scoped;

#[stable(feature = "scoped_threads", since = "1.63.0")]
pub use scoped::{scope, Scope, ScopedJoinHandle};

////////////////////////////////////////////////////////////////////////////////
// Thread-local storage
////////////////////////////////////////////////////////////////////////////////

#[macro_use]
pub(crate) mod local;

#[stable(feature = "rust1", since = "1.0.0")]
pub use self::local::{AccessError, LocalKey};

// Provide the type used by the thread_local! macro to access TLS keys. This
// needs to be kept in sync with the macro itself (in `local.rs`).
// There are three types: "static", "fast", "OS". The "OS" thread local key
// type is accessed via platform-specific API calls and is slow, while the "fast"
// key type is accessed via code generated via LLVM, where TLS keys are set up
// by the elf linker. "static" is for single-threaded platforms where a global
// static is sufficient.

#[unstable(feature = "libstd_thread_internals", issue = "none")]
<<<<<<< HEAD
#[cfg(all(target_thread_local, not(target_vendor = "wasmer")))]
=======
>>>>>>> 2b3f260e
#[cfg(not(test))]
#[cfg(all(
    target_thread_local,
    not(all(target_family = "wasm", not(target_feature = "atomics"))),
))]
#[doc(hidden)]
pub use self::local::fast::Key as __FastLocalKeyInner;
// when building for tests, use real std's type
#[unstable(feature = "libstd_thread_internals", issue = "none")]
<<<<<<< HEAD
#[cfg(all(target_thread_local, not(target_vendor = "wasmer")))]
#[cfg(test)] // when building for tests, use real std's key
pub use realstd::thread::__FastLocalKeyInner;

#[unstable(feature = "libstd_thread_internals", issue = "none")]
#[cfg(all(target_thread_local, not(target_vendor = "wasmer")))]
=======
>>>>>>> 2b3f260e
#[cfg(test)]
#[cfg(all(
    target_thread_local,
    not(all(target_family = "wasm", not(target_feature = "atomics"))),
))]
pub use realstd::thread::__FastLocalKeyInner;

#[unstable(feature = "libstd_thread_internals", issue = "none")]
#[cfg(not(test))]
#[cfg(all(
    not(target_thread_local),
    not(all(target_family = "wasm", not(target_feature = "atomics"))),
))]
#[doc(hidden)]
<<<<<<< HEAD
#[cfg(any(not(target_thread_local), target_vendor = "wasmer"))]
=======
>>>>>>> 2b3f260e
pub use self::local::os::Key as __OsLocalKeyInner;
// when building for tests, use real std's type
#[unstable(feature = "libstd_thread_internals", issue = "none")]
#[cfg(test)]
#[cfg(all(
    not(target_thread_local),
    not(all(target_family = "wasm", not(target_feature = "atomics"))),
))]
pub use realstd::thread::__OsLocalKeyInner;

#[unstable(feature = "libstd_thread_internals", issue = "none")]
#[cfg(all(target_family = "wasm", not(target_vendor = "wasmer"), not(target_feature = "atomics")))]
#[doc(hidden)]
pub use self::local::statik::Key as __StaticLocalKeyInner;

#[unstable(feature = "libstd_thread_internals", issue = "none")]
#[cfg(all(target_family = "wasm", not(target_feature = "atomics")))]
#[doc(hidden)]
pub use self::local::statik::Key as __StaticLocalKeyInner;

////////////////////////////////////////////////////////////////////////////////
// Builder
////////////////////////////////////////////////////////////////////////////////

/// Thread factory, which can be used in order to configure the properties of
/// a new thread.
///
/// Methods can be chained on it in order to configure it.
///
/// The two configurations available are:
///
/// - [`name`]: specifies an [associated name for the thread][naming-threads]
/// - [`stack_size`]: specifies the [desired stack size for the thread][stack-size]
///
/// The [`spawn`] method will take ownership of the builder and create an
/// [`io::Result`] to the thread handle with the given configuration.
///
/// The [`thread::spawn`] free function uses a `Builder` with default
/// configuration and [`unwrap`]s its return value.
///
/// You may want to use [`spawn`] instead of [`thread::spawn`], when you want
/// to recover from a failure to launch a thread, indeed the free function will
/// panic where the `Builder` method will return a [`io::Result`].
///
/// # Examples
///
/// ```
/// use std::thread;
///
/// let builder = thread::Builder::new();
///
/// let handler = builder.spawn(|| {
///     // thread code
/// }).unwrap();
///
/// handler.join().unwrap();
/// ```
///
/// [`stack_size`]: Builder::stack_size
/// [`name`]: Builder::name
/// [`spawn`]: Builder::spawn
/// [`thread::spawn`]: spawn
/// [`io::Result`]: crate::io::Result
/// [`unwrap`]: crate::result::Result::unwrap
/// [naming-threads]: ./index.html#naming-threads
/// [stack-size]: ./index.html#stack-size
#[must_use = "must eventually spawn the thread"]
#[stable(feature = "rust1", since = "1.0.0")]
#[derive(Debug)]
pub struct Builder {
    // A name for the thread-to-be, for identification in panic messages
    pub(crate) name: Option<String>,
    // The size of the stack for the spawned thread in bytes
    pub(crate) stack_size: Option<usize>,
}

impl Builder {
    /// Generates the base configuration for spawning a thread, from which
    /// configuration methods can be chained.
    ///
    /// # Examples
    ///
    /// ```
    /// use std::thread;
    ///
    /// let builder = thread::Builder::new()
    ///                               .name("foo".into())
    ///                               .stack_size(32 * 1024);
    ///
    /// let handler = builder.spawn(|| {
    ///     // thread code
    /// }).unwrap();
    ///
    /// handler.join().unwrap();
    /// ```
    #[stable(feature = "rust1", since = "1.0.0")]
    pub fn new() -> Builder {
        Builder { name: None, stack_size: None }
    }

    /// Names the thread-to-be. Currently the name is used for identification
    /// only in panic messages.
    ///
    /// The name must not contain null bytes (`\0`).
    ///
    /// For more information about named threads, see
    /// [this module-level documentation][naming-threads].
    ///
    /// # Examples
    ///
    /// ```
    /// use std::thread;
    ///
    /// let builder = thread::Builder::new()
    ///     .name("foo".into());
    ///
    /// let handler = builder.spawn(|| {
    ///     assert_eq!(thread::current().name(), Some("foo"))
    /// }).unwrap();
    ///
    /// handler.join().unwrap();
    /// ```
    ///
    /// [naming-threads]: ./index.html#naming-threads
    #[stable(feature = "rust1", since = "1.0.0")]
    pub fn name(mut self, name: String) -> Builder {
        self.name = Some(name);
        self
    }

    /// Sets the size of the stack (in bytes) for the new thread.
    ///
    /// The actual stack size may be greater than this value if
    /// the platform specifies a minimal stack size.
    ///
    /// For more information about the stack size for threads, see
    /// [this module-level documentation][stack-size].
    ///
    /// # Examples
    ///
    /// ```
    /// use std::thread;
    ///
    /// let builder = thread::Builder::new().stack_size(32 * 1024);
    /// ```
    ///
    /// [stack-size]: ./index.html#stack-size
    #[stable(feature = "rust1", since = "1.0.0")]
    pub fn stack_size(mut self, size: usize) -> Builder {
        self.stack_size = Some(size);
        self
    }

    /// Spawns a new thread by taking ownership of the `Builder`, and returns an
    /// [`io::Result`] to its [`JoinHandle`].
    ///
    /// The spawned thread may outlive the caller (unless the caller thread
    /// is the main thread; the whole process is terminated when the main
    /// thread finishes). The join handle can be used to block on
    /// termination of the spawned thread, including recovering its panics.
    ///
    /// For a more complete documentation see [`thread::spawn`][`spawn`].
    ///
    /// # Errors
    ///
    /// Unlike the [`spawn`] free function, this method yields an
    /// [`io::Result`] to capture any failure to create the thread at
    /// the OS level.
    ///
    /// [`io::Result`]: crate::io::Result
    ///
    /// # Panics
    ///
    /// Panics if a thread name was set and it contained null bytes.
    ///
    /// # Examples
    ///
    /// ```
    /// use std::thread;
    ///
    /// let builder = thread::Builder::new();
    ///
    /// let handler = builder.spawn(|| {
    ///     // thread code
    /// }).unwrap();
    ///
    /// handler.join().unwrap();
    /// ```
    #[stable(feature = "rust1", since = "1.0.0")]
    pub fn spawn<F, T>(self, f: F) -> io::Result<JoinHandle<T>>
    where
        F: FnOnce() -> T,
        F: Send + 'static,
        T: Send + 'static,
    {
        unsafe { self.spawn_unchecked(f) }
    }

    /// Spawns a new reactor by taking ownership of the `Builder`, and returns an
    /// [`io::Result`].
    ///
    /// The spawned reactor may outlive the caller (unless the caller thread
    /// is the main thread; the whole process is terminated when the main
    /// thread finishes).
    ///
    /// # Errors
    ///
    /// Unlike the [`spawn`] free function, this method yields an
    /// [`io::Result`] to capture any failure to create the thread at
    /// the OS level.
    ///
    /// [`io::Result`]: crate::io::Result
    ///
    /// # Panics
    ///
    /// Panics if a reactor name was set and it contained null bytes.
    ///
    /// # Examples
    ///
    /// ```
    /// use std::thread;
    ///
    /// let builder = thread::Builder::new();
    ///
    /// builder.reactor(|| {
    ///     // reactor code
    /// }).unwrap();
    /// ```
    #[stable(feature = "rust1", since = "1.0.0")]
    pub fn reactor<F>(self, f: F) -> io::Result<()>
    where
        F: Fn(),
        F: Send + Sync + 'static,
    {
        unsafe {
            imp::Thread::new_reactor(
                f,
            )?
        };
        Ok(())
    }

    /// Spawns a new thread without any lifetime restrictions by taking ownership
    /// of the `Builder`, and returns an [`io::Result`] to its [`JoinHandle`].
    ///
    /// The spawned thread may outlive the caller (unless the caller thread
    /// is the main thread; the whole process is terminated when the main
    /// thread finishes). The join handle can be used to block on
    /// termination of the spawned thread, including recovering its panics.
    ///
    /// This method is identical to [`thread::Builder::spawn`][`Builder::spawn`],
    /// except for the relaxed lifetime bounds, which render it unsafe.
    /// For a more complete documentation see [`thread::spawn`][`spawn`].
    ///
    /// # Errors
    ///
    /// Unlike the [`spawn`] free function, this method yields an
    /// [`io::Result`] to capture any failure to create the thread at
    /// the OS level.
    ///
    /// # Panics
    ///
    /// Panics if a thread name was set and it contained null bytes.
    ///
    /// # Safety
    ///
    /// The caller has to ensure that the spawned thread does not outlive any
    /// references in the supplied thread closure and its return type.
    /// This can be guaranteed in two ways:
    ///
    /// - ensure that [`join`][`JoinHandle::join`] is called before any referenced
    /// data is dropped
    /// - use only types with `'static` lifetime bounds, i.e., those with no or only
    /// `'static` references (both [`thread::Builder::spawn`][`Builder::spawn`]
    /// and [`thread::spawn`][`spawn`] enforce this property statically)
    ///
    /// # Examples
    ///
    /// ```
    /// #![feature(thread_spawn_unchecked)]
    /// use std::thread;
    ///
    /// let builder = thread::Builder::new();
    ///
    /// let x = 1;
    /// let thread_x = &x;
    ///
    /// let handler = unsafe {
    ///     builder.spawn_unchecked(move || {
    ///         println!("x = {}", *thread_x);
    ///     }).unwrap()
    /// };
    ///
    /// // caller has to ensure `join()` is called, otherwise
    /// // it is possible to access freed memory if `x` gets
    /// // dropped before the thread closure is executed!
    /// handler.join().unwrap();
    /// ```
    ///
    /// [`io::Result`]: crate::io::Result
    #[unstable(feature = "thread_spawn_unchecked", issue = "55132")]
    pub unsafe fn spawn_unchecked<'a, F, T>(self, f: F) -> io::Result<JoinHandle<T>>
    where
        F: FnOnce() -> T,
        F: Send + 'a,
        T: Send + 'a,
    {
        Ok(JoinHandle(unsafe { self.spawn_unchecked_(f, None) }?))
    }

    unsafe fn spawn_unchecked_<'a, 'scope, F, T>(
        self,
        f: F,
        scope_data: Option<Arc<scoped::ScopeData>>,
    ) -> io::Result<JoinInner<'scope, T>>
    where
        F: FnOnce() -> T,
        F: Send + 'a,
        T: Send + 'a,
        'scope: 'a,
    {
        let Builder { name, stack_size } = self;

        let stack_size = stack_size.unwrap_or_else(thread::min_stack);

        let my_thread = Thread::new(name.map(|name| {
            CString::new(name).expect("thread name may not contain interior null bytes")
        }));
        let their_thread = my_thread.clone();

        let my_packet: Arc<Packet<'scope, T>> = Arc::new(Packet {
            scope: scope_data,
            result: UnsafeCell::new(None),
            _marker: PhantomData,
        });
        let their_packet = my_packet.clone();

        let output_capture = crate::io::set_output_capture(None);
        crate::io::set_output_capture(output_capture.clone());

        // Pass `f` in `MaybeUninit` because actually that closure might *run longer than the lifetime of `F`*.
        // See <https://github.com/rust-lang/rust/issues/101983> for more details.
        // To prevent leaks we use a wrapper that drops its contents.
        #[repr(transparent)]
        struct MaybeDangling<T>(mem::MaybeUninit<T>);
        impl<T> MaybeDangling<T> {
            fn new(x: T) -> Self {
                MaybeDangling(mem::MaybeUninit::new(x))
            }
            fn into_inner(self) -> T {
                // SAFETY: we are always initiailized.
                let ret = unsafe { self.0.assume_init_read() };
                // Make sure we don't drop.
                mem::forget(self);
                ret
            }
        }
        impl<T> Drop for MaybeDangling<T> {
            fn drop(&mut self) {
                // SAFETY: we are always initiailized.
                unsafe { self.0.assume_init_drop() };
            }
        }

        let f = MaybeDangling::new(f);
        let main = move || {
            if let Some(name) = their_thread.cname() {
                imp::Thread::set_name(name);
            }

            crate::io::set_output_capture(output_capture);

            // SAFETY: we constructed `f` initialized.
            let f = f.into_inner();
            // SAFETY: the stack guard passed is the one for the current thread.
            // This means the current thread's stack and the new thread's stack
            // are properly set and protected from each other.
            thread_info::set(unsafe { imp::guard::current() }, their_thread);
            let try_result = panic::catch_unwind(panic::AssertUnwindSafe(|| {
                crate::sys_common::backtrace::__rust_begin_short_backtrace(f)
            }));

            // SAFETY: `their_packet` as been built just above and moved by the
            // closure (it is an Arc<...>) and `my_packet` will be stored in the
            // same `JoinInner` as this closure meaning the mutation will be
            // safe (not modify it and affect a value far away).
            unsafe { *their_packet.result.get() = Some(try_result) };
            // Here `their_packet` gets dropped, and if this is the last `Arc` for that packet that
            // will call `decrement_num_running_threads` and therefore signal that this thread is
            // done.
            drop(their_packet);
            // Here, the lifetime `'a` and even `'scope` can end. `main` keeps running for a bit
            // after that before returning itself.
        };

        if let Some(scope_data) = &my_packet.scope {
            scope_data.increment_num_running_threads();
        }

        Ok(JoinInner {
            // SAFETY:
            //
            // `imp::Thread::new` takes a closure with a `'static` lifetime, since it's passed
            // through FFI or otherwise used with low-level threading primitives that have no
            // notion of or way to enforce lifetimes.
            //
            // As mentioned in the `Safety` section of this function's documentation, the caller of
            // this function needs to guarantee that the passed-in lifetime is sufficiently long
            // for the lifetime of the thread.
            //
            // Similarly, the `sys` implementation must guarantee that no references to the closure
            // exist after the thread has terminated, which is signaled by `Thread::join`
            // returning.
            native: unsafe {
                imp::Thread::new(
                    stack_size,
                    mem::transmute::<Box<dyn FnOnce() + 'a>, Box<dyn FnOnce() + 'static>>(
                        Box::new(main),
                    ),
                )?
            },
            thread: my_thread,
            packet: my_packet,
        })
    }
}

////////////////////////////////////////////////////////////////////////////////
// Free functions
////////////////////////////////////////////////////////////////////////////////

/// Spawns a new thread, returning a [`JoinHandle`] for it.
///
/// The join handle provides a [`join`] method that can be used to join the spawned
/// thread. If the spawned thread panics, [`join`] will return an [`Err`] containing
/// the argument given to [`panic!`].
///
/// If the join handle is dropped, the spawned thread will implicitly be *detached*.
/// In this case, the spawned thread may no longer be joined.
/// (It is the responsibility of the program to either eventually join threads it
/// creates or detach them; otherwise, a resource leak will result.)
///
/// This call will create a thread using default parameters of [`Builder`], if you
/// want to specify the stack size or the name of the thread, use this API
/// instead.
///
/// As you can see in the signature of `spawn` there are two constraints on
/// both the closure given to `spawn` and its return value, let's explain them:
///
/// - The `'static` constraint means that the closure and its return value
///   must have a lifetime of the whole program execution. The reason for this
///   is that threads can outlive the lifetime they have been created in.
///
///   Indeed if the thread, and by extension its return value, can outlive their
///   caller, we need to make sure that they will be valid afterwards, and since
///   we *can't* know when it will return we need to have them valid as long as
///   possible, that is until the end of the program, hence the `'static`
///   lifetime.
/// - The [`Send`] constraint is because the closure will need to be passed
///   *by value* from the thread where it is spawned to the new thread. Its
///   return value will need to be passed from the new thread to the thread
///   where it is `join`ed.
///   As a reminder, the [`Send`] marker trait expresses that it is safe to be
///   passed from thread to thread. [`Sync`] expresses that it is safe to have a
///   reference be passed from thread to thread.
///
/// # Panics
///
/// Panics if the OS fails to create a thread; use [`Builder::spawn`]
/// to recover from such errors.
///
/// # Examples
///
/// Creating a thread.
///
/// ```
/// use std::thread;
///
/// let handler = thread::spawn(|| {
///     // thread code
/// });
///
/// handler.join().unwrap();
/// ```
///
/// As mentioned in the module documentation, threads are usually made to
/// communicate using [`channels`], here is how it usually looks.
///
/// This example also shows how to use `move`, in order to give ownership
/// of values to a thread.
///
/// ```
/// use std::thread;
/// use std::sync::mpsc::channel;
///
/// let (tx, rx) = channel();
///
/// let sender = thread::spawn(move || {
///     tx.send("Hello, thread".to_owned())
///         .expect("Unable to send on channel");
/// });
///
/// let receiver = thread::spawn(move || {
///     let value = rx.recv().expect("Unable to receive from channel");
///     println!("{value}");
/// });
///
/// sender.join().expect("The sender thread has panicked");
/// receiver.join().expect("The receiver thread has panicked");
/// ```
///
/// A thread can also return a value through its [`JoinHandle`], you can use
/// this to make asynchronous computations (futures might be more appropriate
/// though).
///
/// ```
/// use std::thread;
///
/// let computation = thread::spawn(|| {
///     // Some expensive computation.
///     42
/// });
///
/// let result = computation.join().unwrap();
/// println!("{result}");
/// ```
///
/// [`channels`]: crate::sync::mpsc
/// [`join`]: JoinHandle::join
/// [`Err`]: crate::result::Result::Err
#[stable(feature = "rust1", since = "1.0.0")]
pub fn spawn<F, T>(f: F) -> JoinHandle<T>
where
    F: FnOnce() -> T,
    F: Send + 'static,
    T: Send + 'static,
{
    Builder::new().spawn(f).expect("failed to spawn thread")
}


////////////////////////////////////////////////////////////////////////////////
// Free functions
////////////////////////////////////////////////////////////////////////////////

/// Spawns a new reactor
///
/// This call will create a reactor using default parameters of [`Builder`], if you
/// want to specify the stack size or the name of the reactor, use this API
/// instead.
///
/// As you can see in the signature of `reactor` there are two constraints on
/// the closure given to `reactor`, let's explain them:
///
/// - The `'static` constraint means that the closure must have a lifetime of the
///   whole program execution. The reason for this is that reactors will be
///   continuously invoked by outside of the program until it exists
///
///   Indeed if the reactor, can outlive their caller, we need to make sure that
///   they will be valid afterwards, thus is until the end of the program, hence 
///   he `'static` lifetime.
/// - The [`Send`] constraint is because the closure will need to be passed
///   *by value* from the thread where it is spawned to the new thread. Its
///   return value will need to be passed from the new thread to the thread
///   where it is `join`ed.
///   As a reminder, the [`Send`] marker trait expresses that it is safe to be
///   passed from thread to thread. [`Sync`] expresses that it is safe to have a
///   reference be passed from thread to thread.
///
/// # Panics
///
/// Panics if the OS fails to create a thread; use [`Builder::reactor`]
/// to recover from such errors.
///
/// # Examples
///
/// Creating a thread.
///
/// ```
/// use std::thread;
///
/// thread::reactor(|| {
///     // reactor code
/// });
/// ```
///
/// As mentioned in the module documentation, reactors are usually made to
/// communicate using [`channels`], here is how it usually looks.
///
/// This example also shows how to use `move`, in order to give ownership
/// of values to a reactor.
///
/// ```
/// use std::thread;
/// use std::sync::{Arc, Mutex};
/// use std::sync::mpsc::channel;
///
/// let (tx, rx) = channel();
/// let tx = Arc::new(Mutex::new(tx));
///
/// let sender = thread::reactor(move || {
///     tx.lock().unwrap().send("Hello, thread".to_owned())
///         .expect("Unable to send on channel");
/// });
///
/// let receiver = thread::thread(move || {
///     let value = rx.recv().expect("Unable to receive from channel");
///     println!("{value}");
/// });
/// 
/// receiver.join().expect("The receiver thread has panicked");
/// ```
///
/// [`channels`]: crate::sync::mpsc
/// [`Err`]: crate::result::Result::Err
#[stable(feature = "rust1", since = "1.0.0")]
pub fn reactor<F>(f: F)
where
    F: Fn(),
    F: Send + Sync + 'static,
{
    Builder::new().reactor(f).expect("failed to spawn reactor")
}

/// Gets a handle to the thread that invokes it.
///
/// # Examples
///
/// Getting a handle to the current thread with `thread::current()`:
///
/// ```
/// use std::thread;
///
/// let handler = thread::Builder::new()
///     .name("named thread".into())
///     .spawn(|| {
///         let handle = thread::current();
///         assert_eq!(handle.name(), Some("named thread"));
///     })
///     .unwrap();
///
/// handler.join().unwrap();
/// ```
#[must_use]
#[stable(feature = "rust1", since = "1.0.0")]
pub fn current() -> Thread {
    thread_info::current_thread().expect(
        "use of std::thread::current() is not possible \
         after the thread's local data has been destroyed",
    )
}

/// Cooperatively gives up a timeslice to the OS scheduler.
///
/// This calls the underlying OS scheduler's yield primitive, signaling
/// that the calling thread is willing to give up its remaining timeslice
/// so that the OS may schedule other threads on the CPU.
///
/// A drawback of yielding in a loop is that if the OS does not have any
/// other ready threads to run on the current CPU, the thread will effectively
/// busy-wait, which wastes CPU time and energy.
///
/// Therefore, when waiting for events of interest, a programmer's first
/// choice should be to use synchronization devices such as [`channel`]s,
/// [`Condvar`]s, [`Mutex`]es or [`join`] since these primitives are
/// implemented in a blocking manner, giving up the CPU until the event
/// of interest has occurred which avoids repeated yielding.
///
/// `yield_now` should thus be used only rarely, mostly in situations where
/// repeated polling is required because there is no other suitable way to
/// learn when an event of interest has occurred.
///
/// # Examples
///
/// ```
/// use std::thread;
///
/// thread::yield_now();
/// ```
///
/// [`channel`]: crate::sync::mpsc
/// [`join`]: JoinHandle::join
/// [`Condvar`]: crate::sync::Condvar
/// [`Mutex`]: crate::sync::Mutex
#[stable(feature = "rust1", since = "1.0.0")]
pub fn yield_now() {
    imp::Thread::yield_now()
}

/// Determines whether the current thread is unwinding because of panic.
///
/// A common use of this feature is to poison shared resources when writing
/// unsafe code, by checking `panicking` when the `drop` is called.
///
/// This is usually not needed when writing safe code, as [`Mutex`es][Mutex]
/// already poison themselves when a thread panics while holding the lock.
///
/// This can also be used in multithreaded applications, in order to send a
/// message to other threads warning that a thread has panicked (e.g., for
/// monitoring purposes).
///
/// # Examples
///
/// ```should_panic
/// use std::thread;
///
/// struct SomeStruct;
///
/// impl Drop for SomeStruct {
///     fn drop(&mut self) {
///         if thread::panicking() {
///             println!("dropped while unwinding");
///         } else {
///             println!("dropped while not unwinding");
///         }
///     }
/// }
///
/// {
///     print!("a: ");
///     let a = SomeStruct;
/// }
///
/// {
///     print!("b: ");
///     let b = SomeStruct;
///     panic!()
/// }
/// ```
///
/// [Mutex]: crate::sync::Mutex
#[inline]
#[must_use]
#[stable(feature = "rust1", since = "1.0.0")]
pub fn panicking() -> bool {
    panicking::panicking()
}

/// Use [`sleep`].
///
/// Puts the current thread to sleep for at least the specified amount of time.
///
/// The thread may sleep longer than the duration specified due to scheduling
/// specifics or platform-dependent functionality. It will never sleep less.
///
/// This function is blocking, and should not be used in `async` functions.
///
/// # Platform-specific behavior
///
/// On Unix platforms, the underlying syscall may be interrupted by a
/// spurious wakeup or signal handler. To ensure the sleep occurs for at least
/// the specified duration, this function may invoke that system call multiple
/// times.
///
/// # Examples
///
/// ```no_run
/// use std::thread;
///
/// // Let's sleep for 2 seconds:
/// thread::sleep_ms(2000);
/// ```
#[stable(feature = "rust1", since = "1.0.0")]
#[deprecated(since = "1.6.0", note = "replaced by `std::thread::sleep`")]
pub fn sleep_ms(ms: u32) {
    sleep(Duration::from_millis(ms as u64))
}

/// Puts the current thread to sleep for at least the specified amount of time.
///
/// The thread may sleep longer than the duration specified due to scheduling
/// specifics or platform-dependent functionality. It will never sleep less.
///
/// This function is blocking, and should not be used in `async` functions.
///
/// # Platform-specific behavior
///
/// On Unix platforms, the underlying syscall may be interrupted by a
/// spurious wakeup or signal handler. To ensure the sleep occurs for at least
/// the specified duration, this function may invoke that system call multiple
/// times.
/// Platforms which do not support nanosecond precision for sleeping will
/// have `dur` rounded up to the nearest granularity of time they can sleep for.
///
/// Currently, specifying a zero duration on Unix platforms returns immediately
/// without invoking the underlying [`nanosleep`] syscall, whereas on Windows
/// platforms the underlying [`Sleep`] syscall is always invoked.
/// If the intention is to yield the current time-slice you may want to use
/// [`yield_now`] instead.
///
/// [`nanosleep`]: https://linux.die.net/man/2/nanosleep
/// [`Sleep`]: https://docs.microsoft.com/en-us/windows/win32/api/synchapi/nf-synchapi-sleep
///
/// # Examples
///
/// ```no_run
/// use std::{thread, time};
///
/// let ten_millis = time::Duration::from_millis(10);
/// let now = time::Instant::now();
///
/// thread::sleep(ten_millis);
///
/// assert!(now.elapsed() >= ten_millis);
/// ```
#[stable(feature = "thread_sleep", since = "1.4.0")]
pub fn sleep(dur: Duration) {
    imp::Thread::sleep(dur)
}

/// Used to ensure that `park` and `park_timeout` do not unwind, as that can
/// cause undefined behaviour if not handled correctly (see #102398 for context).
struct PanicGuard;

impl Drop for PanicGuard {
    fn drop(&mut self) {
        rtabort!("an irrecoverable error occurred while synchronizing threads")
    }
}

/// Blocks unless or until the current thread's token is made available.
///
/// A call to `park` does not guarantee that the thread will remain parked
/// forever, and callers should be prepared for this possibility. However,
/// it is guaranteed that this function will not panic (it may abort the
/// process if the implementation encounters some rare errors).
///
/// # park and unpark
///
/// Every thread is equipped with some basic low-level blocking support, via the
/// [`thread::park`][`park`] function and [`thread::Thread::unpark`][`unpark`]
/// method. [`park`] blocks the current thread, which can then be resumed from
/// another thread by calling the [`unpark`] method on the blocked thread's
/// handle.
///
/// Conceptually, each [`Thread`] handle has an associated token, which is
/// initially not present:
///
/// * The [`thread::park`][`park`] function blocks the current thread unless or
///   until the token is available for its thread handle, at which point it
///   atomically consumes the token. It may also return *spuriously*, without
///   consuming the token. [`thread::park_timeout`] does the same, but allows
///   specifying a maximum time to block the thread for.
///
/// * The [`unpark`] method on a [`Thread`] atomically makes the token available
///   if it wasn't already. Because the token is initially absent, [`unpark`]
///   followed by [`park`] will result in the second call returning immediately.
///
/// In other words, each [`Thread`] acts a bit like a spinlock that can be
/// locked and unlocked using `park` and `unpark`.
///
/// Notice that being unblocked does not imply any synchronization with someone
/// that unparked this thread, it could also be spurious.
/// For example, it would be a valid, but inefficient, implementation to make both [`park`] and
/// [`unpark`] return immediately without doing anything.
///
/// The API is typically used by acquiring a handle to the current thread,
/// placing that handle in a shared data structure so that other threads can
/// find it, and then `park`ing in a loop. When some desired condition is met, another
/// thread calls [`unpark`] on the handle.
///
/// The motivation for this design is twofold:
///
/// * It avoids the need to allocate mutexes and condvars when building new
///   synchronization primitives; the threads already provide basic
///   blocking/signaling.
///
/// * It can be implemented very efficiently on many platforms.
///
/// # Examples
///
/// ```
/// use std::thread;
/// use std::sync::{Arc, atomic::{Ordering, AtomicBool}};
/// use std::time::Duration;
///
/// let flag = Arc::new(AtomicBool::new(false));
/// let flag2 = Arc::clone(&flag);
///
/// let parked_thread = thread::spawn(move || {
///     // We want to wait until the flag is set. We *could* just spin, but using
///     // park/unpark is more efficient.
///     while !flag2.load(Ordering::Acquire) {
///         println!("Parking thread");
///         thread::park();
///         // We *could* get here spuriously, i.e., way before the 10ms below are over!
///         // But that is no problem, we are in a loop until the flag is set anyway.
///         println!("Thread unparked");
///     }
///     println!("Flag received");
/// });
///
/// // Let some time pass for the thread to be spawned.
/// thread::sleep(Duration::from_millis(10));
///
/// // Set the flag, and let the thread wake up.
/// // There is no race condition here, if `unpark`
/// // happens first, `park` will return immediately.
/// // Hence there is no risk of a deadlock.
/// flag.store(true, Ordering::Release);
/// println!("Unpark the thread");
/// parked_thread.thread().unpark();
///
/// parked_thread.join().unwrap();
/// ```
///
/// [`unpark`]: Thread::unpark
/// [`thread::park_timeout`]: park_timeout
#[stable(feature = "rust1", since = "1.0.0")]
pub fn park() {
    let guard = PanicGuard;
    // SAFETY: park_timeout is called on the parker owned by this thread.
    unsafe {
        current().inner.as_ref().parker().park();
    }
    // No panic occurred, do not abort.
    forget(guard);
}

/// Use [`park_timeout`].
///
/// Blocks unless or until the current thread's token is made available or
/// the specified duration has been reached (may wake spuriously).
///
/// The semantics of this function are equivalent to [`park`] except
/// that the thread will be blocked for roughly no longer than `dur`. This
/// method should not be used for precise timing due to anomalies such as
/// preemption or platform differences that might not cause the maximum
/// amount of time waited to be precisely `ms` long.
///
/// See the [park documentation][`park`] for more detail.
#[stable(feature = "rust1", since = "1.0.0")]
#[deprecated(since = "1.6.0", note = "replaced by `std::thread::park_timeout`")]
pub fn park_timeout_ms(ms: u32) {
    park_timeout(Duration::from_millis(ms as u64))
}

/// Blocks unless or until the current thread's token is made available or
/// the specified duration has been reached (may wake spuriously).
///
/// The semantics of this function are equivalent to [`park`][park] except
/// that the thread will be blocked for roughly no longer than `dur`. This
/// method should not be used for precise timing due to anomalies such as
/// preemption or platform differences that might not cause the maximum
/// amount of time waited to be precisely `dur` long.
///
/// See the [park documentation][park] for more details.
///
/// # Platform-specific behavior
///
/// Platforms which do not support nanosecond precision for sleeping will have
/// `dur` rounded up to the nearest granularity of time they can sleep for.
///
/// # Examples
///
/// Waiting for the complete expiration of the timeout:
///
/// ```rust,no_run
/// use std::thread::park_timeout;
/// use std::time::{Instant, Duration};
///
/// let timeout = Duration::from_secs(2);
/// let beginning_park = Instant::now();
///
/// let mut timeout_remaining = timeout;
/// loop {
///     park_timeout(timeout_remaining);
///     let elapsed = beginning_park.elapsed();
///     if elapsed >= timeout {
///         break;
///     }
///     println!("restarting park_timeout after {elapsed:?}");
///     timeout_remaining = timeout - elapsed;
/// }
/// ```
#[stable(feature = "park_timeout", since = "1.4.0")]
pub fn park_timeout(dur: Duration) {
    let guard = PanicGuard;
    // SAFETY: park_timeout is called on the parker owned by this thread.
    unsafe {
        current().inner.as_ref().parker().park_timeout(dur);
    }
    // No panic occurred, do not abort.
    forget(guard);
}

////////////////////////////////////////////////////////////////////////////////
// ThreadId
////////////////////////////////////////////////////////////////////////////////

/// A unique identifier for a running thread.
///
/// A `ThreadId` is an opaque object that uniquely identifies each thread
/// created during the lifetime of a process. `ThreadId`s are guaranteed not to
/// be reused, even when a thread terminates. `ThreadId`s are under the control
/// of Rust's standard library and there may not be any relationship between
/// `ThreadId` and the underlying platform's notion of a thread identifier --
/// the two concepts cannot, therefore, be used interchangeably. A `ThreadId`
/// can be retrieved from the [`id`] method on a [`Thread`].
///
/// # Examples
///
/// ```
/// use std::thread;
///
/// let other_thread = thread::spawn(|| {
///     thread::current().id()
/// });
///
/// let other_thread_id = other_thread.join().unwrap();
/// assert!(thread::current().id() != other_thread_id);
/// ```
///
/// [`id`]: Thread::id
#[stable(feature = "thread_id", since = "1.19.0")]
#[derive(Eq, PartialEq, Clone, Copy, Hash, Debug)]
pub struct ThreadId(NonZeroU64);

impl ThreadId {
    // Generate a new unique thread ID.
    fn new() -> ThreadId {
        #[cold]
        fn exhausted() -> ! {
            panic!("failed to generate unique thread ID: bitspace exhausted")
        }

        cfg_if::cfg_if! {
            if #[cfg(target_has_atomic = "64")] {
                use crate::sync::atomic::{AtomicU64, Ordering::Relaxed};

                static COUNTER: AtomicU64 = AtomicU64::new(0);

                let mut last = COUNTER.load(Relaxed);
                loop {
                    let Some(id) = last.checked_add(1) else {
                        exhausted();
                    };

                    match COUNTER.compare_exchange_weak(last, id, Relaxed, Relaxed) {
                        Ok(_) => return ThreadId(NonZeroU64::new(id).unwrap()),
                        Err(id) => last = id,
                    }
                }
            } else {
                use crate::sync::{Mutex, PoisonError};

                static COUNTER: Mutex<u64> = Mutex::new(0);

                let mut counter = COUNTER.lock().unwrap_or_else(PoisonError::into_inner);
                let Some(id) = counter.checked_add(1) else {
                    // in case the panic handler ends up calling `ThreadId::new()`,
                    // avoid reentrant lock acquire.
                    drop(counter);
                    exhausted();
                };

                *counter = id;
                drop(counter);
                ThreadId(NonZeroU64::new(id).unwrap())
            }
        }
    }

    /// This returns a numeric identifier for the thread identified by this
    /// `ThreadId`.
    ///
    /// As noted in the documentation for the type itself, it is essentially an
    /// opaque ID, but is guaranteed to be unique for each thread. The returned
    /// value is entirely opaque -- only equality testing is stable. Note that
    /// it is not guaranteed which values new threads will return, and this may
    /// change across Rust versions.
    #[must_use]
    #[unstable(feature = "thread_id_value", issue = "67939")]
    pub fn as_u64(&self) -> NonZeroU64 {
        self.0
    }
}

////////////////////////////////////////////////////////////////////////////////
// Thread
////////////////////////////////////////////////////////////////////////////////

/// The internal representation of a `Thread` handle
pub(crate) struct Inner {
    name: Option<CString>, // Guaranteed to be UTF-8
    id: ThreadId,
    parker: Parker,
}

impl Inner {
    pub(crate) fn parker(self: Pin<&Self>) -> Pin<&Parker> {
        unsafe { Pin::map_unchecked(self, |inner| &inner.parker) }
    }
}

#[derive(Clone)]
#[stable(feature = "rust1", since = "1.0.0")]
/// A handle to a thread.
///
/// Threads are represented via the `Thread` type, which you can get in one of
/// two ways:
///
/// * By spawning a new thread, e.g., using the [`thread::spawn`][`spawn`]
///   function, and calling [`thread`][`JoinHandle::thread`] on the
///   [`JoinHandle`].
/// * By requesting the current thread, using the [`thread::current`] function.
///
/// The [`thread::current`] function is available even for threads not spawned
/// by the APIs of this module.
///
/// There is usually no need to create a `Thread` struct yourself, one
/// should instead use a function like `spawn` to create new threads, see the
/// docs of [`Builder`] and [`spawn`] for more details.
///
/// [`thread::current`]: current
pub struct Thread {
    inner: Pin<Arc<Inner>>,
}

impl Thread {
    // Used only internally to construct a thread object without spawning
    // Panics if the name contains nuls.
    pub(crate) fn new(name: Option<CString>) -> Thread {
        // We have to use `unsafe` here to construct the `Parker` in-place,
        // which is required for the UNIX implementation.
        //
        // SAFETY: We pin the Arc immediately after creation, so its address never
        // changes.
        let inner = unsafe {
            let mut arc = Arc::<Inner>::new_uninit();
            let ptr = Arc::get_mut_unchecked(&mut arc).as_mut_ptr();
            addr_of_mut!((*ptr).name).write(name);
            addr_of_mut!((*ptr).id).write(ThreadId::new());
            Parker::new_in_place(addr_of_mut!((*ptr).parker));
            Pin::new_unchecked(arc.assume_init())
        };

        Thread { inner }
    }

    /// Atomically makes the handle's token available if it is not already.
    ///
    /// Every thread is equipped with some basic low-level blocking support, via
    /// the [`park`][park] function and the `unpark()` method. These can be
    /// used as a more CPU-efficient implementation of a spinlock.
    ///
    /// See the [park documentation][park] for more details.
    ///
    /// # Examples
    ///
    /// ```
    /// use std::thread;
    /// use std::time::Duration;
    ///
    /// let parked_thread = thread::Builder::new()
    ///     .spawn(|| {
    ///         println!("Parking thread");
    ///         thread::park();
    ///         println!("Thread unparked");
    ///     })
    ///     .unwrap();
    ///
    /// // Let some time pass for the thread to be spawned.
    /// thread::sleep(Duration::from_millis(10));
    ///
    /// println!("Unpark the thread");
    /// parked_thread.thread().unpark();
    ///
    /// parked_thread.join().unwrap();
    /// ```
    #[stable(feature = "rust1", since = "1.0.0")]
    #[inline]
    pub fn unpark(&self) {
        self.inner.as_ref().parker().unpark();
    }

    /// Gets the thread's unique identifier.
    ///
    /// # Examples
    ///
    /// ```
    /// use std::thread;
    ///
    /// let other_thread = thread::spawn(|| {
    ///     thread::current().id()
    /// });
    ///
    /// let other_thread_id = other_thread.join().unwrap();
    /// assert!(thread::current().id() != other_thread_id);
    /// ```
    #[stable(feature = "thread_id", since = "1.19.0")]
    #[must_use]
    pub fn id(&self) -> ThreadId {
        self.inner.id
    }

    /// Gets the thread's name.
    ///
    /// For more information about named threads, see
    /// [this module-level documentation][naming-threads].
    ///
    /// # Examples
    ///
    /// Threads by default have no name specified:
    ///
    /// ```
    /// use std::thread;
    ///
    /// let builder = thread::Builder::new();
    ///
    /// let handler = builder.spawn(|| {
    ///     assert!(thread::current().name().is_none());
    /// }).unwrap();
    ///
    /// handler.join().unwrap();
    /// ```
    ///
    /// Thread with a specified name:
    ///
    /// ```
    /// use std::thread;
    ///
    /// let builder = thread::Builder::new()
    ///     .name("foo".into());
    ///
    /// let handler = builder.spawn(|| {
    ///     assert_eq!(thread::current().name(), Some("foo"))
    /// }).unwrap();
    ///
    /// handler.join().unwrap();
    /// ```
    ///
    /// [naming-threads]: ./index.html#naming-threads
    #[stable(feature = "rust1", since = "1.0.0")]
    #[must_use]
    pub fn name(&self) -> Option<&str> {
        self.cname().map(|s| unsafe { str::from_utf8_unchecked(s.to_bytes()) })
    }

    pub(crate) fn cname(&self) -> Option<&CStr> {
        self.inner.name.as_deref()
    }
}

#[stable(feature = "rust1", since = "1.0.0")]
impl fmt::Debug for Thread {
    fn fmt(&self, f: &mut fmt::Formatter<'_>) -> fmt::Result {
        f.debug_struct("Thread")
            .field("id", &self.id())
            .field("name", &self.name())
            .finish_non_exhaustive()
    }
}

////////////////////////////////////////////////////////////////////////////////
// JoinHandle
////////////////////////////////////////////////////////////////////////////////

/// A specialized [`Result`] type for threads.
///
/// Indicates the manner in which a thread exited.
///
/// The value contained in the `Result::Err` variant
/// is the value the thread panicked with;
/// that is, the argument the `panic!` macro was called with.
/// Unlike with normal errors, this value doesn't implement
/// the [`Error`](crate::error::Error) trait.
///
/// Thus, a sensible way to handle a thread panic is to either:
///
/// 1. propagate the panic with [`std::panic::resume_unwind`]
/// 2. or in case the thread is intended to be a subsystem boundary
/// that is supposed to isolate system-level failures,
/// match on the `Err` variant and handle the panic in an appropriate way
///
/// A thread that completes without panicking is considered to exit successfully.
///
/// # Examples
///
/// Matching on the result of a joined thread:
///
/// ```no_run
/// use std::{fs, thread, panic};
///
/// fn copy_in_thread() -> thread::Result<()> {
///     thread::spawn(|| {
///         fs::copy("foo.txt", "bar.txt").unwrap();
///     }).join()
/// }
///
/// fn main() {
///     match copy_in_thread() {
///         Ok(_) => println!("copy succeeded"),
///         Err(e) => panic::resume_unwind(e),
///     }
/// }
/// ```
///
/// [`Result`]: crate::result::Result
/// [`std::panic::resume_unwind`]: crate::panic::resume_unwind
#[stable(feature = "rust1", since = "1.0.0")]
pub type Result<T> = crate::result::Result<T, Box<dyn Any + Send + 'static>>;

// This packet is used to communicate the return value between the spawned
// thread and the rest of the program. It is shared through an `Arc` and
// there's no need for a mutex here because synchronization happens with `join()`
// (the caller will never read this packet until the thread has exited).
//
// An Arc to the packet is stored into a `JoinInner` which in turns is placed
// in `JoinHandle`.
pub(crate) struct Packet<'scope, T> {
    scope: Option<Arc<scoped::ScopeData>>,
    result: UnsafeCell<Option<Result<T>>>,
    _marker: PhantomData<Option<&'scope scoped::ScopeData>>,
}

// Due to the usage of `UnsafeCell` we need to manually implement Sync.
// The type `T` should already always be Send (otherwise the thread could not
// have been created) and the Packet is Sync because all access to the
// `UnsafeCell` synchronized (by the `join()` boundary), and `ScopeData` is Sync.
unsafe impl<'scope, T: Sync> Sync for Packet<'scope, T> {}

impl<'scope, T> Drop for Packet<'scope, T> {
    fn drop(&mut self) {
        // If this packet was for a thread that ran in a scope, the thread
        // panicked, and nobody consumed the panic payload, we make sure
        // the scope function will panic.
        let unhandled_panic = matches!(self.result.get_mut(), Some(Err(_)));
        // Drop the result without causing unwinding.
        // This is only relevant for threads that aren't join()ed, as
        // join() will take the `result` and set it to None, such that
        // there is nothing left to drop here.
        // If this panics, we should handle that, because we're outside the
        // outermost `catch_unwind` of our thread.
        // We just abort in that case, since there's nothing else we can do.
        // (And even if we tried to handle it somehow, we'd also need to handle
        // the case where the panic payload we get out of it also panics on
        // drop, and so on. See issue #86027.)
        if let Err(_) = panic::catch_unwind(panic::AssertUnwindSafe(|| {
            *self.result.get_mut() = None;
        })) {
            rtabort!("thread result panicked on drop");
        }
        // Book-keeping so the scope knows when it's done.
        if let Some(scope) = &self.scope {
            // Now that there will be no more user code running on this thread
            // that can use 'scope, mark the thread as 'finished'.
            // It's important we only do this after the `result` has been dropped,
            // since dropping it might still use things it borrowed from 'scope.
            scope.decrement_num_running_threads(unhandled_panic);
        }
    }
}

/// Inner representation for JoinHandle
pub(crate) struct JoinInner<'scope, T> {
    pub(crate) native: imp::Thread,
    pub(crate) thread: Thread,
    pub(crate) packet: Arc<Packet<'scope, T>>,
}

impl<'scope, T> JoinInner<'scope, T> {
    pub(crate) fn join(mut self) -> Result<T> {
        self.native.join();
        Arc::get_mut(&mut self.packet).unwrap().result.get_mut().take().unwrap()
    }
}

/// An owned permission to join on a thread (block on its termination).
///
/// A `JoinHandle` *detaches* the associated thread when it is dropped, which
/// means that there is no longer any handle to the thread and no way to `join`
/// on it.
///
/// Due to platform restrictions, it is not possible to [`Clone`] this
/// handle: the ability to join a thread is a uniquely-owned permission.
///
/// This `struct` is created by the [`thread::spawn`] function and the
/// [`thread::Builder::spawn`] method.
///
/// # Examples
///
/// Creation from [`thread::spawn`]:
///
/// ```
/// use std::thread;
///
/// let join_handle: thread::JoinHandle<_> = thread::spawn(|| {
///     // some work here
/// });
/// ```
///
/// Creation from [`thread::Builder::spawn`]:
///
/// ```
/// use std::thread;
///
/// let builder = thread::Builder::new();
///
/// let join_handle: thread::JoinHandle<_> = builder.spawn(|| {
///     // some work here
/// }).unwrap();
/// ```
///
/// A thread being detached and outliving the thread that spawned it:
///
/// ```no_run
/// use std::thread;
/// use std::time::Duration;
///
/// let original_thread = thread::spawn(|| {
///     let _detached_thread = thread::spawn(|| {
///         // Here we sleep to make sure that the first thread returns before.
///         thread::sleep(Duration::from_millis(10));
///         // This will be called, even though the JoinHandle is dropped.
///         println!("♫ Still alive ♫");
///     });
/// });
///
/// original_thread.join().expect("The thread being joined has panicked");
/// println!("Original thread is joined.");
///
/// // We make sure that the new thread has time to run, before the main
/// // thread returns.
///
/// thread::sleep(Duration::from_millis(1000));
/// ```
///
/// [`thread::Builder::spawn`]: Builder::spawn
/// [`thread::spawn`]: spawn
#[stable(feature = "rust1", since = "1.0.0")]
pub struct JoinHandle<T>(pub(crate) JoinInner<'static, T>);

#[stable(feature = "joinhandle_impl_send_sync", since = "1.29.0")]
unsafe impl<T> Send for JoinHandle<T> {}
#[stable(feature = "joinhandle_impl_send_sync", since = "1.29.0")]
unsafe impl<T> Sync for JoinHandle<T> {}

impl<T> JoinHandle<T> {
    /// Extracts a handle to the underlying thread.
    ///
    /// # Examples
    ///
    /// ```
    /// use std::thread;
    ///
    /// let builder = thread::Builder::new();
    ///
    /// let join_handle: thread::JoinHandle<_> = builder.spawn(|| {
    ///     // some work here
    /// }).unwrap();
    ///
    /// let thread = join_handle.thread();
    /// println!("thread id: {:?}", thread.id());
    /// ```
    #[stable(feature = "rust1", since = "1.0.0")]
    #[must_use]
    pub fn thread(&self) -> &Thread {
        &self.0.thread
    }

    /// Waits for the associated thread to finish.
    ///
    /// This function will return immediately if the associated thread has already finished.
    ///
    /// In terms of [atomic memory orderings],  the completion of the associated
    /// thread synchronizes with this function returning. In other words, all
    /// operations performed by that thread [happen
    /// before](https://doc.rust-lang.org/nomicon/atomics.html#data-accesses) all
    /// operations that happen after `join` returns.
    ///
    /// If the associated thread panics, [`Err`] is returned with the parameter given
    /// to [`panic!`].
    ///
    /// [`Err`]: crate::result::Result::Err
    /// [atomic memory orderings]: crate::sync::atomic
    ///
    /// # Panics
    ///
    /// This function may panic on some platforms if a thread attempts to join
    /// itself or otherwise may create a deadlock with joining threads.
    ///
    /// # Examples
    ///
    /// ```
    /// use std::thread;
    ///
    /// let builder = thread::Builder::new();
    ///
    /// let join_handle: thread::JoinHandle<_> = builder.spawn(|| {
    ///     // some work here
    /// }).unwrap();
    /// join_handle.join().expect("Couldn't join on the associated thread");
    /// ```
    #[stable(feature = "rust1", since = "1.0.0")]
    pub fn join(self) -> Result<T> {
        self.0.join()
    }

    /// Checks if the associated thread has finished running its main function.
    ///
    /// `is_finished` supports implementing a non-blocking join operation, by checking
    /// `is_finished`, and calling `join` if it returns `true`. This function does not block. To
    /// block while waiting on the thread to finish, use [`join`][Self::join].
    ///
    /// This might return `true` for a brief moment after the thread's main
    /// function has returned, but before the thread itself has stopped running.
    /// However, once this returns `true`, [`join`][Self::join] can be expected
    /// to return quickly, without blocking for any significant amount of time.
    #[stable(feature = "thread_is_running", since = "1.61.0")]
    pub fn is_finished(&self) -> bool {
        Arc::strong_count(&self.0.packet) == 1
    }
}

impl<T> AsInner<imp::Thread> for JoinHandle<T> {
    fn as_inner(&self) -> &imp::Thread {
        &self.0.native
    }
}

impl<T> IntoInner<imp::Thread> for JoinHandle<T> {
    fn into_inner(self) -> imp::Thread {
        self.0.native
    }
}

#[stable(feature = "std_debug", since = "1.16.0")]
impl<T> fmt::Debug for JoinHandle<T> {
    fn fmt(&self, f: &mut fmt::Formatter<'_>) -> fmt::Result {
        f.debug_struct("JoinHandle").finish_non_exhaustive()
    }
}

pub(crate) fn _assert_sync_and_send() {
    fn _assert_both<T: Send + Sync>() {}
    _assert_both::<JoinHandle<()>>();
    _assert_both::<Thread>();
}

/// Returns an estimate of the default amount of parallelism a program should use.
///
/// Parallelism is a resource. A given machine provides a certain capacity for
/// parallelism, i.e., a bound on the number of computations it can perform
/// simultaneously. This number often corresponds to the amount of CPUs a
/// computer has, but it may diverge in various cases.
///
/// Host environments such as VMs or container orchestrators may want to
/// restrict the amount of parallelism made available to programs in them. This
/// is often done to limit the potential impact of (unintentionally)
/// resource-intensive programs on other programs running on the same machine.
///
/// # Limitations
///
/// The purpose of this API is to provide an easy and portable way to query
/// the default amount of parallelism the program should use. Among other things it
/// does not expose information on NUMA regions, does not account for
/// differences in (co)processor capabilities or current system load,
/// and will not modify the program's global state in order to more accurately
/// query the amount of available parallelism.
///
/// Where both fixed steady-state and burst limits are available the steady-state
/// capacity will be used to ensure more predictable latencies.
///
/// Resource limits can be changed during the runtime of a program, therefore the value is
/// not cached and instead recomputed every time this function is called. It should not be
/// called from hot code.
///
/// The value returned by this function should be considered a simplified
/// approximation of the actual amount of parallelism available at any given
/// time. To get a more detailed or precise overview of the amount of
/// parallelism available to the program, you may wish to use
/// platform-specific APIs as well. The following platform limitations currently
/// apply to `available_parallelism`:
///
/// On Windows:
/// - It may undercount the amount of parallelism available on systems with more
///   than 64 logical CPUs. However, programs typically need specific support to
///   take advantage of more than 64 logical CPUs, and in the absence of such
///   support, the number returned by this function accurately reflects the
///   number of logical CPUs the program can use by default.
/// - It may overcount the amount of parallelism available on systems limited by
///   process-wide affinity masks, or job object limitations.
///
/// On Linux:
/// - It may overcount the amount of parallelism available when limited by a
///   process-wide affinity mask or cgroup quotas and `sched_getaffinity()` or cgroup fs can't be
///   queried, e.g. due to sandboxing.
/// - It may undercount the amount of parallelism if the current thread's affinity mask
///   does not reflect the process' cpuset, e.g. due to pinned threads.
/// - If the process is in a cgroup v1 cpu controller, this may need to
///   scan mountpoints to find the corresponding cgroup v1 controller,
///   which may take time on systems with large numbers of mountpoints.
///   (This does not apply to cgroup v2, or to processes not in a
///   cgroup.)
///
/// On all targets:
/// - It may overcount the amount of parallelism available when running in a VM
/// with CPU usage limits (e.g. an overcommitted host).
///
/// # Errors
///
/// This function will, but is not limited to, return errors in the following
/// cases:
///
/// - If the amount of parallelism is not known for the target platform.
/// - If the program lacks permission to query the amount of parallelism made
///   available to it.
///
/// # Examples
///
/// ```
/// # #![allow(dead_code)]
/// use std::{io, thread};
///
/// fn main() -> io::Result<()> {
///     let count = thread::available_parallelism()?.get();
///     assert!(count >= 1_usize);
///     Ok(())
/// }
/// ```
#[doc(alias = "available_concurrency")] // Alias for a previous name we gave this API on unstable.
#[doc(alias = "hardware_concurrency")] // Alias for C++ `std::thread::hardware_concurrency`.
#[doc(alias = "num_cpus")] // Alias for a popular ecosystem crate which provides similar functionality.
#[stable(feature = "available_parallelism", since = "1.59.0")]
pub fn available_parallelism() -> io::Result<NonZeroUsize> {
    imp::available_parallelism()
}<|MERGE_RESOLUTION|>--- conflicted
+++ resolved
@@ -149,13 +149,8 @@
 
 #![stable(feature = "rust1", since = "1.0.0")]
 #![deny(unsafe_op_in_unsafe_fn)]
-<<<<<<< HEAD
 #![cfg_attr(all(target_os = "wasi", target_vendor = "wasmer"), allow(unused_imports))]
-=======
-// Under `test`, `__FastLocalKeyInner` seems unused.
 #![cfg_attr(test, allow(dead_code))]
->>>>>>> 2b3f260e
-
 #[cfg(all(test, not(target_os = "emscripten")))]
 mod tests;
 
@@ -206,10 +201,7 @@
 // static is sufficient.
 
 #[unstable(feature = "libstd_thread_internals", issue = "none")]
-<<<<<<< HEAD
 #[cfg(all(target_thread_local, not(target_vendor = "wasmer")))]
-=======
->>>>>>> 2b3f260e
 #[cfg(not(test))]
 #[cfg(all(
     target_thread_local,
@@ -219,33 +211,18 @@
 pub use self::local::fast::Key as __FastLocalKeyInner;
 // when building for tests, use real std's type
 #[unstable(feature = "libstd_thread_internals", issue = "none")]
-<<<<<<< HEAD
 #[cfg(all(target_thread_local, not(target_vendor = "wasmer")))]
 #[cfg(test)] // when building for tests, use real std's key
 pub use realstd::thread::__FastLocalKeyInner;
 
 #[unstable(feature = "libstd_thread_internals", issue = "none")]
 #[cfg(all(target_thread_local, not(target_vendor = "wasmer")))]
-=======
->>>>>>> 2b3f260e
 #[cfg(test)]
-#[cfg(all(
-    target_thread_local,
-    not(all(target_family = "wasm", not(target_feature = "atomics"))),
-))]
-pub use realstd::thread::__FastLocalKeyInner;
+pub use self::local::fast::Key as __FastLocalKeyInnerUnused; // we import this anyway to silence 'unused' warnings
 
 #[unstable(feature = "libstd_thread_internals", issue = "none")]
-#[cfg(not(test))]
-#[cfg(all(
-    not(target_thread_local),
-    not(all(target_family = "wasm", not(target_feature = "atomics"))),
-))]
 #[doc(hidden)]
-<<<<<<< HEAD
 #[cfg(any(not(target_thread_local), target_vendor = "wasmer"))]
-=======
->>>>>>> 2b3f260e
 pub use self::local::os::Key as __OsLocalKeyInner;
 // when building for tests, use real std's type
 #[unstable(feature = "libstd_thread_internals", issue = "none")]
