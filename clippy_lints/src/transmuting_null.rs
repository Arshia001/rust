--- conflicted
+++ resolved
@@ -37,15 +37,8 @@
         }
 
         if_chain! {
-<<<<<<< HEAD
-            if let ExprKind::Call(func, args) = expr.kind;
-            if let ExprKind::Path(ref path) = func.kind;
-            if match_qpath(path, &paths::STD_MEM_TRANSMUTE);
-            if args.len() == 1;
-=======
             if let ExprKind::Call(func, [arg]) = expr.kind;
             if is_expr_path_def_path(cx, func, &paths::TRANSMUTE);
->>>>>>> 1f7aef33
 
             then {
                 // Catching transmute over constants that resolve to `null`.
@@ -62,11 +55,7 @@
                 // Catching:
                 // `std::mem::transmute(0 as *const i32)`
                 if_chain! {
-<<<<<<< HEAD
-                    if let ExprKind::Cast(inner_expr, _cast_ty) = args[0].kind;
-=======
                     if let ExprKind::Cast(inner_expr, _cast_ty) = arg.kind;
->>>>>>> 1f7aef33
                     if let ExprKind::Lit(ref lit) = inner_expr.kind;
                     if let LitKind::Int(0, _) = lit.node;
                     then {
@@ -77,15 +66,8 @@
                 // Catching:
                 // `std::mem::transmute(std::ptr::null::<i32>())`
                 if_chain! {
-<<<<<<< HEAD
-                    if let ExprKind::Call(func1, args1) = args[0].kind;
-                    if let ExprKind::Path(ref path1) = func1.kind;
-                    if match_qpath(path1, &paths::STD_PTR_NULL);
-                    if args1.is_empty();
-=======
                     if let ExprKind::Call(func1, []) = arg.kind;
                     if is_expr_path_def_path(cx, func1, &paths::PTR_NULL);
->>>>>>> 1f7aef33
                     then {
                         span_lint(cx, TRANSMUTING_NULL, expr.span, LINT_MSG)
                     }
