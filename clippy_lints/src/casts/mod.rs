mod cast_lossless;
mod cast_possible_truncation;
mod cast_possible_wrap;
mod cast_precision_loss;
mod cast_ptr_alignment;
mod cast_ref_to_mut;
mod cast_sign_loss;
mod char_lit_as_u8;
mod fn_to_numeric_cast;
mod fn_to_numeric_cast_any;
mod fn_to_numeric_cast_with_truncation;
mod ptr_as_ptr;
mod unnecessary_cast;
mod utils;

use clippy_utils::is_hir_ty_cfg_dependant;
use rustc_hir::{Expr, ExprKind};
use rustc_lint::{LateContext, LateLintPass, LintContext};
use rustc_middle::lint::in_external_macro;
use rustc_semver::RustcVersion;
use rustc_session::{declare_tool_lint, impl_lint_pass};

declare_clippy_lint! {
    /// ### What it does
    /// Checks for casts from any numerical to a float type where
    /// the receiving type cannot store all values from the original type without
    /// rounding errors. This possible rounding is to be expected, so this lint is
    /// `Allow` by default.
    ///
    /// Basically, this warns on casting any integer with 32 or more bits to `f32`
    /// or any 64-bit integer to `f64`.
    ///
    /// ### Why is this bad?
    /// It's not bad at all. But in some applications it can be
    /// helpful to know where precision loss can take place. This lint can help find
    /// those places in the code.
    ///
    /// ### Example
    /// ```rust
    /// let x = u64::MAX;
    /// x as f64;
    /// ```
    #[clippy::version = "pre 1.29.0"]
    pub CAST_PRECISION_LOSS,
    pedantic,
    "casts that cause loss of precision, e.g., `x as f32` where `x: u64`"
}

declare_clippy_lint! {
    /// ### What it does
    /// Checks for casts from a signed to an unsigned numerical
    /// type. In this case, negative values wrap around to large positive values,
    /// which can be quite surprising in practice. However, as the cast works as
    /// defined, this lint is `Allow` by default.
    ///
    /// ### Why is this bad?
    /// Possibly surprising results. You can activate this lint
    /// as a one-time check to see where numerical wrapping can arise.
    ///
    /// ### Example
    /// ```rust
    /// let y: i8 = -1;
    /// y as u128; // will return 18446744073709551615
    /// ```
    #[clippy::version = "pre 1.29.0"]
    pub CAST_SIGN_LOSS,
    pedantic,
    "casts from signed types to unsigned types, e.g., `x as u32` where `x: i32`"
}

declare_clippy_lint! {
    /// ### What it does
    /// Checks for casts between numerical types that may
    /// truncate large values. This is expected behavior, so the cast is `Allow` by
    /// default.
    ///
    /// ### Why is this bad?
    /// In some problem domains, it is good practice to avoid
    /// truncation. This lint can be activated to help assess where additional
    /// checks could be beneficial.
    ///
    /// ### Example
    /// ```rust
    /// fn as_u8(x: u64) -> u8 {
    ///     x as u8
    /// }
    /// ```
    #[clippy::version = "pre 1.29.0"]
    pub CAST_POSSIBLE_TRUNCATION,
    pedantic,
    "casts that may cause truncation of the value, e.g., `x as u8` where `x: u32`, or `x as i32` where `x: f32`"
}

declare_clippy_lint! {
    /// ### What it does
    /// Checks for casts from an unsigned type to a signed type of
    /// the same size. Performing such a cast is a 'no-op' for the compiler,
    /// i.e., nothing is changed at the bit level, and the binary representation of
    /// the value is reinterpreted. This can cause wrapping if the value is too big
    /// for the target signed type. However, the cast works as defined, so this lint
    /// is `Allow` by default.
    ///
    /// ### Why is this bad?
    /// While such a cast is not bad in itself, the results can
    /// be surprising when this is not the intended behavior, as demonstrated by the
    /// example below.
    ///
    /// ### Example
    /// ```rust
    /// u32::MAX as i32; // will yield a value of `-1`
    /// ```
    #[clippy::version = "pre 1.29.0"]
    pub CAST_POSSIBLE_WRAP,
    pedantic,
    "casts that may cause wrapping around the value, e.g., `x as i32` where `x: u32` and `x > i32::MAX`"
}

declare_clippy_lint! {
    /// ### What it does
    /// Checks for casts between numerical types that may
    /// be replaced by safe conversion functions.
    ///
    /// ### Why is this bad?
    /// Rust's `as` keyword will perform many kinds of
    /// conversions, including silently lossy conversions. Conversion functions such
    /// as `i32::from` will only perform lossless conversions. Using the conversion
    /// functions prevents conversions from turning into silent lossy conversions if
    /// the types of the input expressions ever change, and make it easier for
    /// people reading the code to know that the conversion is lossless.
    ///
    /// ### Example
    /// ```rust
    /// fn as_u64(x: u8) -> u64 {
    ///     x as u64
    /// }
    /// ```
    ///
    /// Using `::from` would look like this:
    ///
    /// ```rust
    /// fn as_u64(x: u8) -> u64 {
    ///     u64::from(x)
    /// }
    /// ```
    #[clippy::version = "pre 1.29.0"]
    pub CAST_LOSSLESS,
    pedantic,
    "casts using `as` that are known to be lossless, e.g., `x as u64` where `x: u8`"
}

declare_clippy_lint! {
    /// ### What it does
    /// Checks for casts to the same type, casts of int literals to integer types
    /// and casts of float literals to float types.
    ///
    /// ### Why is this bad?
    /// It's just unnecessary.
    ///
    /// ### Example
    /// ```rust
    /// let _ = 2i32 as i32;
    /// let _ = 0.5 as f32;
    /// ```
    ///
    /// Better:
    ///
    /// ```rust
    /// let _ = 2_i32;
    /// let _ = 0.5_f32;
    /// ```
    #[clippy::version = "pre 1.29.0"]
    pub UNNECESSARY_CAST,
    complexity,
    "cast to the same type, e.g., `x as i32` where `x: i32`"
}

declare_clippy_lint! {
    /// ### What it does
    /// Checks for casts, using `as` or `pointer::cast`,
    /// from a less-strictly-aligned pointer to a more-strictly-aligned pointer
    ///
    /// ### Why is this bad?
    /// Dereferencing the resulting pointer may be undefined
    /// behavior.
    ///
    /// ### Known problems
    /// Using `std::ptr::read_unaligned` and `std::ptr::write_unaligned` or similar
    /// on the resulting pointer is fine. Is over-zealous: Casts with manual alignment checks or casts like
    /// u64-> u8 -> u16 can be fine. Miri is able to do a more in-depth analysis.
    ///
    /// ### Example
    /// ```rust
    /// let _ = (&1u8 as *const u8) as *const u16;
    /// let _ = (&mut 1u8 as *mut u8) as *mut u16;
    ///
    /// (&1u8 as *const u8).cast::<u16>();
    /// (&mut 1u8 as *mut u8).cast::<u16>();
    /// ```
    #[clippy::version = "pre 1.29.0"]
    pub CAST_PTR_ALIGNMENT,
    pedantic,
    "cast from a pointer to a more-strictly-aligned pointer"
}

declare_clippy_lint! {
    /// ### What it does
    /// Checks for casts of function pointers to something other than usize
    ///
    /// ### Why is this bad?
    /// Casting a function pointer to anything other than usize/isize is not portable across
    /// architectures, because you end up losing bits if the target type is too small or end up with a
    /// bunch of extra bits that waste space and add more instructions to the final binary than
    /// strictly necessary for the problem
    ///
    /// Casting to isize also doesn't make sense since there are no signed addresses.
    ///
    /// ### Example
    /// ```rust
    /// // Bad
    /// fn fun() -> i32 { 1 }
    /// let a = fun as i64;
    ///
    /// // Good
    /// fn fun2() -> i32 { 1 }
    /// let a = fun2 as usize;
    /// ```
    #[clippy::version = "pre 1.29.0"]
    pub FN_TO_NUMERIC_CAST,
    style,
    "casting a function pointer to a numeric type other than usize"
}

declare_clippy_lint! {
    /// ### What it does
    /// Checks for casts of a function pointer to a numeric type not wide enough to
    /// store address.
    ///
    /// ### Why is this bad?
    /// Such a cast discards some bits of the function's address. If this is intended, it would be more
    /// clearly expressed by casting to usize first, then casting the usize to the intended type (with
    /// a comment) to perform the truncation.
    ///
    /// ### Example
    /// ```rust
    /// // Bad
    /// fn fn1() -> i16 {
    ///     1
    /// };
    /// let _ = fn1 as i32;
    ///
    /// // Better: Cast to usize first, then comment with the reason for the truncation
    /// fn fn2() -> i16 {
    ///     1
    /// };
    /// let fn_ptr = fn2 as usize;
    /// let fn_ptr_truncated = fn_ptr as i32;
    /// ```
    #[clippy::version = "pre 1.29.0"]
    pub FN_TO_NUMERIC_CAST_WITH_TRUNCATION,
    style,
    "casting a function pointer to a numeric type not wide enough to store the address"
}

declare_clippy_lint! {
    /// ### What it does
    /// Checks for casts of a function pointer to any integer type.
    ///
    /// ### Why is this bad?
    /// Casting a function pointer to an integer can have surprising results and can occur
    /// accidentally if parantheses are omitted from a function call. If you aren't doing anything
    /// low-level with function pointers then you can opt-out of casting functions to integers in
    /// order to avoid mistakes. Alternatively, you can use this lint to audit all uses of function
    /// pointer casts in your code.
    ///
    /// ### Example
    /// ```rust
    /// // Bad: fn1 is cast as `usize`
    /// fn fn1() -> u16 {
    ///     1
    /// };
    /// let _ = fn1 as usize;
    ///
    /// // Good: maybe you intended to call the function?
    /// fn fn2() -> u16 {
    ///     1
    /// };
    /// let _ = fn2() as usize;
    ///
    /// // Good: maybe you intended to cast it to a function type?
    /// fn fn3() -> u16 {
    ///     1
    /// }
    /// let _ = fn3 as fn() -> u16;
    /// ```
    #[clippy::version = "1.58.0"]
    pub FN_TO_NUMERIC_CAST_ANY,
    restriction,
    "casting a function pointer to any integer type"
}

declare_clippy_lint! {
    /// ### What it does
    /// Checks for casts of `&T` to `&mut T` anywhere in the code.
    ///
    /// ### Why is this bad?
    /// It’s basically guaranteed to be undefined behaviour.
    /// `UnsafeCell` is the only way to obtain aliasable data that is considered
    /// mutable.
    ///
    /// ### Example
    /// ```rust,ignore
    /// fn x(r: &i32) {
    ///     unsafe {
    ///         *(r as *const _ as *mut _) += 1;
    ///     }
    /// }
    /// ```
    ///
    /// Instead consider using interior mutability types.
    ///
    /// ```rust
    /// use std::cell::UnsafeCell;
    ///
    /// fn x(r: &UnsafeCell<i32>) {
    ///     unsafe {
    ///         *r.get() += 1;
    ///     }
    /// }
    /// ```
    #[clippy::version = "1.33.0"]
    pub CAST_REF_TO_MUT,
    correctness,
    "a cast of reference to a mutable pointer"
}

declare_clippy_lint! {
    /// ### What it does
    /// Checks for expressions where a character literal is cast
    /// to `u8` and suggests using a byte literal instead.
    ///
    /// ### Why is this bad?
    /// In general, casting values to smaller types is
    /// error-prone and should be avoided where possible. In the particular case of
    /// converting a character literal to u8, it is easy to avoid by just using a
    /// byte literal instead. As an added bonus, `b'a'` is even slightly shorter
    /// than `'a' as u8`.
    ///
    /// ### Example
    /// ```rust,ignore
    /// 'x' as u8
    /// ```
    ///
    /// A better version, using the byte literal:
    ///
    /// ```rust,ignore
    /// b'x'
    /// ```
    #[clippy::version = "pre 1.29.0"]
    pub CHAR_LIT_AS_U8,
    complexity,
    "casting a character literal to `u8` truncates"
}

declare_clippy_lint! {
    /// ### What it does
    /// Checks for `as` casts between raw pointers without changing its mutability,
    /// namely `*const T` to `*const U` and `*mut T` to `*mut U`.
    ///
    /// ### Why is this bad?
    /// Though `as` casts between raw pointers is not terrible, `pointer::cast` is safer because
    /// it cannot accidentally change the pointer's mutability nor cast the pointer to other types like `usize`.
    ///
    /// ### Example
    /// ```rust
    /// let ptr: *const u32 = &42_u32;
    /// let mut_ptr: *mut u32 = &mut 42_u32;
    /// let _ = ptr as *const i32;
    /// let _ = mut_ptr as *mut i32;
    /// ```
    /// Use instead:
    /// ```rust
    /// let ptr: *const u32 = &42_u32;
    /// let mut_ptr: *mut u32 = &mut 42_u32;
    /// let _ = ptr.cast::<i32>();
    /// let _ = mut_ptr.cast::<i32>();
    /// ```
    #[clippy::version = "1.51.0"]
    pub PTR_AS_PTR,
    pedantic,
    "casting using `as` from and to raw pointers that doesn't change its mutability, where `pointer::cast` could take the place of `as`"
}

pub struct Casts {
    msrv: Option<RustcVersion>,
}

impl Casts {
    #[must_use]
    pub fn new(msrv: Option<RustcVersion>) -> Self {
        Self { msrv }
    }
}

impl_lint_pass!(Casts => [
    CAST_PRECISION_LOSS,
    CAST_SIGN_LOSS,
    CAST_POSSIBLE_TRUNCATION,
    CAST_POSSIBLE_WRAP,
    CAST_LOSSLESS,
    CAST_REF_TO_MUT,
    CAST_PTR_ALIGNMENT,
    UNNECESSARY_CAST,
    FN_TO_NUMERIC_CAST_ANY,
    FN_TO_NUMERIC_CAST,
    FN_TO_NUMERIC_CAST_WITH_TRUNCATION,
    CHAR_LIT_AS_U8,
    PTR_AS_PTR,
]);

impl<'tcx> LateLintPass<'tcx> for Casts {
    fn check_expr(&mut self, cx: &LateContext<'tcx>, expr: &'tcx Expr<'_>) {
        if expr.span.from_expansion() {
            return;
        }

        if let ExprKind::Cast(cast_expr, cast_to) = expr.kind {
            if is_hir_ty_cfg_dependant(cx, cast_to) {
                return;
            }
            let (cast_from, cast_to) = (
                cx.typeck_results().expr_ty(cast_expr),
                cx.typeck_results().expr_ty(expr),
            );

            if unnecessary_cast::check(cx, expr, cast_expr, cast_from, cast_to) {
                return;
            }

            fn_to_numeric_cast_any::check(cx, expr, cast_expr, cast_from, cast_to);
            fn_to_numeric_cast::check(cx, expr, cast_expr, cast_from, cast_to);
            fn_to_numeric_cast_with_truncation::check(cx, expr, cast_expr, cast_from, cast_to);
<<<<<<< HEAD
            if cast_from.is_numeric() && cast_to.is_numeric() && !in_external_macro(cx.sess(), expr.span) {
                cast_possible_truncation::check(cx, expr, cast_expr, cast_from, cast_to);
                cast_possible_wrap::check(cx, expr, cast_from, cast_to);
                cast_precision_loss::check(cx, expr, cast_from, cast_to);
                cast_lossless::check(cx, expr, cast_expr, cast_from, cast_to);
                cast_sign_loss::check(cx, expr, cast_expr, cast_from, cast_to);
=======

            if cast_to.is_numeric() && !in_external_macro(cx.sess(), expr.span) {
                if cast_from.is_numeric() {
                    cast_possible_truncation::check(cx, expr, cast_expr, cast_from, cast_to);
                    cast_possible_wrap::check(cx, expr, cast_from, cast_to);
                    cast_precision_loss::check(cx, expr, cast_from, cast_to);
                    cast_sign_loss::check(cx, expr, cast_expr, cast_from, cast_to);
                }

                cast_lossless::check(cx, expr, cast_expr, cast_from, cast_to, &self.msrv);
>>>>>>> 8536647e
            }
        }

        cast_ref_to_mut::check(cx, expr);
        cast_ptr_alignment::check(cx, expr);
        char_lit_as_u8::check(cx, expr);
        ptr_as_ptr::check(cx, expr, &self.msrv);
    }

    extract_msrv_attr!(LateContext);
}<|MERGE_RESOLUTION|>--- conflicted
+++ resolved
@@ -439,14 +439,6 @@
             fn_to_numeric_cast_any::check(cx, expr, cast_expr, cast_from, cast_to);
             fn_to_numeric_cast::check(cx, expr, cast_expr, cast_from, cast_to);
             fn_to_numeric_cast_with_truncation::check(cx, expr, cast_expr, cast_from, cast_to);
-<<<<<<< HEAD
-            if cast_from.is_numeric() && cast_to.is_numeric() && !in_external_macro(cx.sess(), expr.span) {
-                cast_possible_truncation::check(cx, expr, cast_expr, cast_from, cast_to);
-                cast_possible_wrap::check(cx, expr, cast_from, cast_to);
-                cast_precision_loss::check(cx, expr, cast_from, cast_to);
-                cast_lossless::check(cx, expr, cast_expr, cast_from, cast_to);
-                cast_sign_loss::check(cx, expr, cast_expr, cast_from, cast_to);
-=======
 
             if cast_to.is_numeric() && !in_external_macro(cx.sess(), expr.span) {
                 if cast_from.is_numeric() {
@@ -457,7 +449,6 @@
                 }
 
                 cast_lossless::check(cx, expr, cast_expr, cast_from, cast_to, &self.msrv);
->>>>>>> 8536647e
             }
         }
 
